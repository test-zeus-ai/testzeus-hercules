--- conflicted
+++ resolved
@@ -35,17 +35,12 @@
 junit2html = "^31.0.2"
 aiohttp = "^3.11.7"
 inflection = "^0.5.1"
-<<<<<<< HEAD
-autogen = {extras = ["ollama", "long-context", "graph", "anthropic", "groq", "gemini", "lmm", "mistral", "bedrock", "gemini"], version = "^0.7.4"}
-aiofiles = "^24.1.0"
-appium-python-client = "^4.5.0"
-=======
 autogen = {extras = ["retrievechat", "ollama", "anthropic", "groq", "gemini", "lmm", "mistral", "bedrock", "gemini"], version = "^0.7.5"}
 aiofiles = "^24.1.0"
 chromadb = "^0.6.3"
 sentence-transformers = "^3.4.1"
 unstructured = {extras = ["all-docs"], version = "^0.16.21"}
->>>>>>> df6a464f
+appium-python-client = "^4.5.0"
 
 [tool.poetry.group.dev.dependencies]
 pytest = "^8.3.3"
