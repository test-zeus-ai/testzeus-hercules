--- conflicted
+++ resolved
@@ -145,10 +145,7 @@
 pip install --upgrade ag2==0.9.8.post1
 ```
 
-<<<<<<< HEAD
-=======
-
->>>>>>> 0bcc3703
+
 ## Testing
 
 Run the test script to verify GPT-5 support:
