import asyncio
import datetime
import json
import os
import tempfile
import traceback
import uuid
from string import Template
from typing import Any, Dict, Optional, Union, cast

import autogen  # type: ignore
import nest_asyncio  # type: ignore
import openai
from autogen import AssistantAgent, Cache
from autogen.agentchat.contrib.retrieve_user_proxy_agent import RetrieveUserProxyAgent
from testzeus_hercules.config import get_global_conf
from testzeus_hercules.core.device_manager import DeviceManager
from testzeus_hercules.core.agents.api_nav_agent import ApiNavAgent
from testzeus_hercules.core.agents.browser_nav_agent import BrowserNavAgent
from testzeus_hercules.core.agents.mobile_nav_agent import MobileNavAgent
from testzeus_hercules.core.agents.high_level_planner_agent import PlannerAgent
from testzeus_hercules.core.agents.sec_nav_agent import SecNavAgent
from testzeus_hercules.core.agents.sql_nav_agent import SqlNavAgent
from testzeus_hercules.core.agents.time_keeper_nav_agent import TimeKeeperNavAgent
from testzeus_hercules.core.extra_tools import *
from testzeus_hercules.core.memory.dynamic_ltm import DynamicLTM
from testzeus_hercules.core.memory.state_handler import store_run_data
from testzeus_hercules.core.post_process_responses import (
    final_reply_callback_planner_agent as notify_planner_messages,  # type: ignore
)
from testzeus_hercules.core.prompts import LLM_PROMPTS
from testzeus_hercules.core.browser_tools.get_url import geturl
from testzeus_hercules.telemetry import EventData, EventType, add_event
from testzeus_hercules.utils.detect_llm_loops import is_agent_stuck_in_loop
from testzeus_hercules.utils.llm_helper import (
    convert_model_config_to_autogen_format,
    create_multimodal_agent,
    extract_target_helper,
    format_plan_steps,
    parse_agent_response,
    process_chat_message_content,
)
from testzeus_hercules.utils.logger import logger
from testzeus_hercules.utils.response_parser import parse_response
from testzeus_hercules.utils.sequential_function_call import (
    UserProxyAgent_SequentialFunctionExecution,
)
from testzeus_hercules.utils.timestamp_helper import get_timestamp_str
from testzeus_hercules.utils.ui_messagetype import MessageType

nest_asyncio.apply()  # type: ignore
from autogen import oai


class SimpleHercules:
    """
    A wrapper class for interacting with the Autogen library.

    Args:
        max_chat_round (int): The maximum number of chat rounds.

    Attributes:
        number_of_rounds (int): The maximum number of chat rounds.
        agents_map (dict): A dictionary of the agents that are instantiated in this autogen instance.

    """

    def __init__(
        self,
        stake_id: str,
        save_chat_logs_to_files: bool = True,
        planner_max_chat_round: int = 500,
        nav_max_chat_round: int = 10,
    ):
        self.timestamp = get_timestamp_str()
        oai.Completion.set_cache(5, cache_path_root=".cache")
        self.planner_number_of_rounds = planner_max_chat_round
        self.nav_agent_number_of_rounds = nav_max_chat_round

        self.agents_map: Dict[
            str,
            Union[
                UserProxyAgent_SequentialFunctionExecution,
                autogen.ConversableAgent,
                AssistantAgent,
                RetrieveUserProxyAgent,
            ],
        ] = {}
        self._memory_docs_path: Optional[str] = None

        self.planner_agent_model_config: Optional[list[Dict[str, Any]]] = None
        self.navigation_nav_agent_model_config: Optional[list[Dict[str, Any]]] = None
        self.api_nav_agent_model_config: Optional[list[Dict[str, Any]]] = None
        self.sec_nav_agent_model_config: Optional[list[Dict[str, Any]]] = None
        self.sql_nav_agent_model_config: Optional[list[Dict[str, Any]]] = None
        self.time_keeper_nav_agent_model_config: Optional[list[Dict[str, Any]]] = None
        self.mem_agent_model_config: Optional[list[Dict[str, Any]]] = None
        self.helper_agent_model_config: Optional[list[Dict[str, Any]]] = None

        self.planner_agent_config: Optional[Dict[str, Any]] = None
        self.nav_agent_config: Optional[Dict[str, Any]] = None
        self.mem_agent_config: Optional[Dict[str, Any]] = None
        self.helper_agent_config: Optional[Dict[str, Any]] = None
        self.stake_id = stake_id
        self.chat_logs_dir: str = get_global_conf().get_source_log_folder_path(self.stake_id)
        self.save_chat_logs_to_files = save_chat_logs_to_files
        self.device_manager_type = get_global_conf().get_device_manager()
        self.device_manager = DeviceManager(
            stake_id=self.stake_id
        ).get_device_instance()
        self.memory: Optional[DynamicLTM] = None

    @classmethod
    async def create(
        cls,
        stake_id: str,
        planner_agent_config: dict[str, Any],
        nav_agent_config: dict[str, Any],
        mem_agent_config: dict[str, Any],
        helper_agent_config: dict[str, Any],
        save_chat_logs_to_files: bool = True,
        planner_max_chat_round: int = 500,
        nav_max_chat_round: int = 10,
    ) -> "SimpleHercules":
        """
        Create an instance of SimpleHercules.

        Args:
            planner_agent_config: dict[str, Any]: A dictionary containing the configuration parameters for the planner agent. For example:
                {
                    "model_name": "gpt-4o",
                    "model_api_key": "",
                    "model_base_url": null,
                    "system_prompt": ["optional prompt unless you want to use the built in"],
                    "llm_config_params": { #all name value pairs here will go to the llm config of autogen verbatim
                        "cache_seed": null,
                        "temperature": 0.001,
                        "top_p": 0.001
                    }
                }
            nav_agent_config: dict[str, Any]: A dictionary containing the configuration parameters for the browser navigation agent. Same format as planner_agent_config.
            mem_agent_config: dict[str, Any]: A dictionary containing the configuration parameters for the memory agent. Same format as planner_agent_config.
            helper_agent_config: dict[str, Any]: A dictionary containing the configuration parameters for the helper agent. Same format as planner_agent_config.
            save_chat_logs_to_files (bool, optional): Whether to save chat logs to files. Defaults to True.
            planner_max_chat_rounds (int, optional): The maximum number of chat rounds for the planner. Defaults to 50.
            nav_max_chat_round (int, optional): The maximum number of chat rounds for the navigation navigation agent. Defaults to 10.

        Returns:
            SimpleHercules: An instance of SimpleHercules.

        """
        logger.info(
            f">>> Creating SimpleHercules, Planner max chat rounds: {planner_max_chat_round}, navigation nav max chat rounds: {nav_max_chat_round}. Save chat logs to files: {save_chat_logs_to_files}"
        )
        # Create an instance of cls
        self = cls(
            stake_id,
            save_chat_logs_to_files=save_chat_logs_to_files,
            planner_max_chat_round=planner_max_chat_round,
            nav_max_chat_round=nav_max_chat_round,
        )

        os.environ["AUTOGEN_USE_DOCKER"] = "False"

        self.planner_agent_config = planner_agent_config
        self.nav_agent_config = nav_agent_config
        self.mem_agent_config = mem_agent_config
        self.helper_agent_config = helper_agent_config

<<<<<<< HEAD
        self.planner_agent_model_config = convert_model_config_to_autogen_format(
            self.planner_agent_config["model_config_params"]
        )
        self.navigation_nav_agent_model_config = convert_model_config_to_autogen_format(
            self.nav_agent_config["model_config_params"]
        )
        self.api_nav_agent_model_config = convert_model_config_to_autogen_format(
            self.nav_agent_config["model_config_params"]
        )
        self.sec_nav_agent_model_config = convert_model_config_to_autogen_format(
            self.nav_agent_config["model_config_params"]
        )
        self.sql_nav_agent_model_config = convert_model_config_to_autogen_format(
            self.nav_agent_config["model_config_params"]
        )
        self.time_keeper_nav_agent_model_config = (
            convert_model_config_to_autogen_format(
                self.nav_agent_config["model_config_params"]
            )
        )
        self.mem_agent_model_config = convert_model_config_to_autogen_format(
            self.mem_agent_config["model_config_params"]
        )
        self.helper_agent_model_config = convert_model_config_to_autogen_format(
            self.helper_agent_config["model_config_params"]
        )
=======
        self.planner_agent_model_config = convert_model_config_to_autogen_format(self.planner_agent_config["model_config_params"])
        self.browser_nav_agent_model_config = convert_model_config_to_autogen_format(self.nav_agent_config["model_config_params"])
        self.api_nav_agent_model_config = convert_model_config_to_autogen_format(self.nav_agent_config["model_config_params"])
        self.sec_nav_agent_model_config = convert_model_config_to_autogen_format(self.nav_agent_config["model_config_params"])
        self.sql_nav_agent_model_config = convert_model_config_to_autogen_format(self.nav_agent_config["model_config_params"])
        self.time_keeper_nav_agent_model_config = convert_model_config_to_autogen_format(self.nav_agent_config["model_config_params"])
        self.mem_agent_model_config = convert_model_config_to_autogen_format(self.mem_agent_config["model_config_params"])
        self.helper_agent_model_config = convert_model_config_to_autogen_format(self.helper_agent_config["model_config_params"])
>>>>>>> 9eaa08aa
        self.agents_map = await self.__initialize_agents()

        def trigger_nested_chat(manager: autogen.ConversableAgent) -> bool:  # type: ignore
            content: str = manager.last_message(manager.last_speaker)["content"] if isinstance(manager, autogen.GroupChatManager) else manager.last_message()["content"]

            parsed = parse_agent_response(content)
            next_step = parsed.get("next_step")
            plan = parsed.get("plan")
            target_helper = parsed.get("target_helper", "")
            is_assert = json.loads(parsed.get("is_assert", "false")) or False
            is_passed = json.loads(parsed.get("is_passed", "false")) or False
            assert_summary = parsed.get("assert_summary", "")
            is_terminated = json.loads(parsed.get("is_terminated", "false")) or False
            is_completed = json.loads(parsed.get("is_completed", "false")) or False
            final_response = parsed.get("final_response", "")

            if plan is not None and isinstance(plan, list):
                plan = format_plan_steps(plan)
                notify_planner_messages(
                    plan,
                    message_type=MessageType.PLAN,
                    stake_id=self.stake_id,
                    helper_name=target_helper,
                    is_assert=is_assert,
                    is_passed=is_passed,
                    assert_summary=assert_summary,
                    is_terminated=is_terminated,
                    is_completed=is_completed,
                    final_response=final_response,
                )
                return True

            if next_step is None:
                notify_planner_messages(
                    "Received no response, terminating..",
                    message_type=MessageType.INFO,
                    stake_id=self.stake_id,
                    helper_name=target_helper,
                    is_assert=is_assert,
                    is_passed=is_passed,
                    assert_summary=assert_summary,
                    is_terminated=is_terminated,
                    is_completed=is_completed,
                    final_response=final_response,
                )
                return False

            notify_planner_messages(
                next_step,
                message_type=MessageType.STEP,
                stake_id=self.stake_id,
                helper_name=target_helper,
                is_assert=is_assert,
                is_passed=is_passed,
                assert_summary=assert_summary,
                is_terminated=is_terminated,
                is_completed=is_completed,
                final_response=final_response,
            )
            return True

        def get_current_state() -> str:
            if self.device_manager_type == "playwright":
                return asyncio.run(geturl())
            elif self.device_manager_type == "appium":
                return "Current Device View: " + asyncio.run(
                    self.device_manager.get_current_screen_state()
                )
            else:
                return "Current state not clear, try to check"

        def my_custom_summary_method(sender: autogen.ConversableAgent, recipient: autogen.ConversableAgent, summary_args: dict = {}):  # type: ignore
            self.save_chat_log(sender, recipient)  # type: ignore
            do_we_need_get_cur_state = False
            if isinstance(recipient, autogen.GroupChatManager):
                if "navigation" in recipient.last_speaker.name:
                    do_we_need_get_cur_state = True
                last_message = recipient.last_message(recipient.last_speaker)["content"]
            else:
                last_message = recipient.last_message(sender)["content"]  # type: ignore

            if not last_message or last_message.strip() == "":  # type: ignore
                return "I received an empty message. This is not an error and is recoverable. Try to reformulate the task..."
            elif "##TERMINATE TASK##" in last_message:
                last_message = last_message.replace("##TERMINATE TASK##", "")  # type: ignore
                if last_message and do_we_need_get_url:
                    last_message += " " + get_url()
                if "##FLAG::SAVE_IN_MEM##" in last_message:
                    mem = "Context from execution of previous steps: " + last_message + "\n"
                    self.save_to_memory(mem)
                    store_run_data(mem)

            try:
                planner_agent = self.agents_map.get("planner_agent")
                if planner_agent and isinstance(planner_agent, autogen.ConversableAgent):
                    last_msg = planner_agent.last_message()
                    if isinstance(last_msg, dict):
                        target_helper = last_msg.get("target_helper", "")
                        is_assert = json.loads(last_msg.get("is_assert", "false")) or False
                        is_passed = json.loads(last_msg.get("is_passed", "false")) or False
                        assert_summary = last_msg.get("assert_summary", "")
                        is_terminated = json.loads(last_msg.get("is_terminated", "false")) or False
                        final_response = last_msg.get("final_response", "")
                        notify_planner_messages(
                            last_message,
                            message_type=MessageType.STEP,
                            stake_id=self.stake_id,
                            helper_name=target_helper,
                            is_assert=is_assert,
                            is_passed=is_passed,
                            assert_summary=assert_summary,
                            is_terminated=is_terminated,
                            is_completed=True,
                            final_response=final_response,
                        )
            except Exception as e:
                logger.error(f"Failed to send notification to planner regarding action completion with last_message: {last_message} with exception {e}")
            return last_message

        def reflection_message(recipient, messages, sender, config):  # type: ignore
            last_message = messages[-1]["content"]  # type: ignore
            content_json = parse_response(last_message)  # type: ignore
            next_step = content_json.get("next_step", None)
            target_helper = content_json.get("target_helper", "Not_Applicable")
            if target_helper == "Not_Applicable":
                target_helper = ""

            if next_step is None:
                logger.error("Message to nested chat returned None")
                return None
            else:
                url = ""
                if "navigation" in target_helper:
                    url = get_current_state()
                if target_helper.strip():
                    next_step = next_step.strip() + " " + url + f" ##target_helper: {target_helper}##"  # type: ignore
                    # Query memory using abstract method
                    mem_fetch = asyncio.run(self._query_memory(next_step))
                    next_step = "\n\nTASK FOR HELPER: " + next_step + "\n\nSOME EXTRA INFORMATION FOR FUNCTION CALL from previous step runs: " + mem_fetch
                    return next_step  # type: ignore
                else:
                    logger.error("Target helper not found in the response")
                    return "skip this step and return only JSON"  # type: ignore

        # Updated logic to handle agent names with underscores
        nav_agents_names = list(
            set(
                [
                    "_".join(agent_name.split("_")[:-2])  # Take all parts except 'nav_agent' or 'nav_executor'
                    for agent_name in self.agents_map.keys()
                    if agent_name.endswith("_nav_agent") or agent_name.endswith("_nav_executor")
                ]
            )
        )

        group_participants_names = [f"{agent_name}_nav_agent" for agent_name in nav_agents_names] + [f"{agent_name}_nav_executor" for agent_name in nav_agents_names]

        logger.info(f"Group participants names: {group_participants_names}")

        def state_transition(last_speaker, groupchat) -> autogen.ConversableAgent | None:  # type: ignore
            last_message = groupchat.messages[-1]["content"]
            target_helper = extract_target_helper(last_message)

            if "##TERMINATE TASK##" in last_message.strip():
                return None

            if last_speaker is self.agents_map["user"]:
                if target_helper in nav_agents_names:
                    return self.agents_map[f"{target_helper}_nav_agent"]
                return None
            elif last_speaker in [self.agents_map[f"{agent_name}_nav_agent"] for agent_name in nav_agents_names]:
                # Get the base name by removing '_nav_agent' suffix
                base_name = last_speaker.name.rsplit("_nav_agent", 1)[0]
                return self.agents_map[f"{base_name}_nav_executor"]
            else:
                # Get the base name by removing '_nav_executor' suffix
                base_name = last_speaker.name.rsplit("_nav_executor", 1)[0]
                return self.agents_map[f"{base_name}_nav_agent"]

        gm_llm_config = {
            "config_list": self.planner_agent_model_config,
            **self.planner_agent_config["llm_config_params"],
        }

        groupchat = autogen.GroupChat(
            agents=[self.agents_map[agent_name] for agent_name in group_participants_names],
            messages=[],
            max_round=self.planner_number_of_rounds,
            # select_speaker_auto_verbose=True,
            speaker_selection_method=state_transition,
        )

        manager = autogen.GroupChatManager(
            groupchat=groupchat,
            llm_config=gm_llm_config,
        )  # type: ignore

        with Cache.disk(cache_seed=5) as cache:
            self.agents_map["user"].register_nested_chats(
                [
                    {
                        "chat_id": uuid.uuid4(),
                        "sender": self.agents_map["user"],
                        "recipient": manager,
                        "message": reflection_message,
                        "max_turns": 1,
                        "summary_method": my_custom_summary_method,
                    }
                ],
                trigger=trigger_nested_chat,
                cache=cache,
            )
        return self

    @classmethod
    def convert_model_config_to_autogen_format(cls, model_config: dict[str, str]) -> list[dict[str, Any]]:
        env_var: list[dict[str, str]] = [model_config]
        with tempfile.NamedTemporaryFile(delete=False, mode="w") as temp:
            json.dump(env_var, temp)
            temp_file_path = temp.name

        return autogen.config_list_from_json(env_or_file=temp_file_path)

    def get_chat_logs_dir(self) -> str | None:
        """
        Get the directory for saving chat logs with timestamp.

        Returns:
            str|None: The directory path or None if there is not one
        """
        # Get paths from config with timestamp
        return get_global_conf().get_source_log_folder_path(self.stake_id)

    def set_chat_logs_dir(self, chat_logs_dir: str) -> None:
        """
        Set the directory for saving chat logs.

        Args:
            chat_logs_dir (str): The directory path.

        """
        self.chat_logs_dir = chat_logs_dir

    def save_chat_log(self, sender: autogen.ConversableAgent, receiver: autogen.ConversableAgent) -> None:
        messages_str_keys = {str(key): value for key, value in sender.chat_messages.items()}  # type: ignore
        res_output_thoughts_logs_di: dict[str, list[dict[str, Any]]] = {}
        for key, value in messages_str_keys.items():
            if res_output_thoughts_logs_di.get(sender.agent_name):
                res_output_thoughts_logs_di[sender.agent_name] += value
            else:
                res_output_thoughts_logs_di[sender.agent_name] = value

        for key, vals in res_output_thoughts_logs_di.items():
            for idx, val in enumerate(vals):
                logger.debug(f"{sender.name} chat log: {val}")
                content = val["content"]
                res_content: Any = content
                if isinstance(content, str):
                    content = content.replace("```json", "").replace("```", "").strip()
                    try:
                        res_content = json.loads(content)
                    except json.JSONDecodeError:
                        logger.debug(f"Failed to decode JSON: {content}, keeping as multiline string")
                        res_content = content
                elif isinstance(content, dict):
                    res_content = content
                elif isinstance(content, list):
                    if isinstance(content[0], dict):
                        res_content = content

                res_output_thoughts_logs_di[key][idx]["content"] = process_chat_message_content(val["content"])

        if not self.save_chat_logs_to_files:
            logger.info(
                "Nested chat logs",
                extra={f"log_between_sender_{sender.name}_rec_{receiver.name}": res_output_thoughts_logs_di},
            )
        else:
            chat_logs_file = os.path.join(
                self.get_chat_logs_dir() or "",
                f"log_between_sender-{sender.name}-rec-{receiver.name}_{str(datetime.datetime.now().strftime('%Y-%m-%dT%H-%M-%S-%f'))}.json",
            )
            # Save the chat log to a file
            with open(chat_logs_file, "w") as file:
                json.dump(res_output_thoughts_logs_di, file, indent=4)

    async def __initialize_agents(self) -> dict[str, autogen.ConversableAgent]:
        """
        Instantiate all agents with their appropriate prompts/tools.

        Returns:
            dict: A dictionary of agent instances.

        """
        agents_map: dict[str, UserProxyAgent_SequentialFunctionExecution | autogen.ConversableAgent] = {}
        agents_map["mem_agent"] = self.__create_mem_agent()
        agents_map["helper_agent"] = self.__create_helper_agent()
        agents_map["user"] = await self.__create_user_delegate_agent()
<<<<<<< HEAD
        agents_map["navigation_nav_executor"] = (
            self.__create_navigation_nav_executor_agent()
        )
        agents_map["navigation_nav_agent"] = self.__create_navigation_nav_agent(
            agents_map["navigation_nav_executor"]
        )
=======
        agents_map["browser_nav_executor"] = self.__create_browser_nav_executor_agent()
        agents_map["browser_nav_agent"] = self.__create_browser_nav_agent(agents_map["browser_nav_executor"])
>>>>>>> 9eaa08aa
        agents_map["api_nav_executor"] = self.__create_api_nav_executor_agent()
        agents_map["api_nav_agent"] = self.__create_api_nav_agent(agents_map["api_nav_executor"])
        agents_map["sec_nav_executor"] = self.__create_sec_nav_executor_agent()
        agents_map["sec_nav_agent"] = self.__create_sec_nav_agent(agents_map["sec_nav_executor"])
        agents_map["sql_nav_executor"] = self.__create_sql_nav_executor_agent()
        agents_map["sql_nav_agent"] = self.__create_sql_nav_agent(agents_map["sql_nav_executor"])
        agents_map["time_keeper_nav_executor"] = self.__create_time_keeper_nav_executor_agent()
        agents_map["time_keeper_nav_agent"] = self.__create_time_keeper_nav_agent(agents_map["time_keeper_nav_executor"])
        agents_map["planner_agent"] = self.__create_planner_agent(agents_map["user"])
        return agents_map

    async def __create_user_delegate_agent(self) -> autogen.ConversableAgent:
        """
        Create a ConversableAgent instance.

        Returns:
            autogen.ConversableAgent: An instance of ConversableAgent.

        """

        def is_planner_termination_message(x: dict[str, str]) -> bool:  # type: ignore
            should_terminate = False
            function: Any = x.get("function", None)
            if function is not None:
                return False

            content: Any = x.get("content", "")
            if content is None:
                content = ""
                should_terminate = True
            else:
                try:
                    content_json = parse_response(content)
                    _terminate = content_json.get("terminate", "no")
                    final_response = content_json.get("final_response", None)
                    if _terminate == "yes":
                        should_terminate = True
                        if final_response:
                            notify_planner_messages(final_response, message_type=MessageType.ANSWER)
                except json.JSONDecodeError:
                    logger.error("Error decoding JSON response:\n{content}.\nTerminating..")
                    should_terminate = True

            return should_terminate  # type: ignore

        task_delegate_agent = UserProxyAgent_SequentialFunctionExecution(
            name="user",
            llm_config=False,
            system_message=LLM_PROMPTS["USER_AGENT_PROMPT"],
            is_termination_msg=is_planner_termination_message,  # type: ignore
            human_input_mode="NEVER",
            max_consecutive_auto_reply=self.planner_number_of_rounds,
        )
        return task_delegate_agent

    def __create_navigation_nav_executor_agent(self) -> autogen.UserProxyAgent:
        """
        Create a UserProxyAgent instance for executing navigation control.

        Returns:
            autogen.UserProxyAgent: An instance of UserProxyAgent.

        """

        def is_navigation_executor_termination_message(x: dict[str, str]) -> bool:  # type: ignore

            tools_call: Any = x.get("tool_calls", "")
            if tools_call:
                chat_messages = self.agents_map["navigation_nav_executor"].chat_messages  # type: ignore
                # Get the only key from the dictionary
                agent_key = next(iter(chat_messages))  # type: ignore
                # Get the chat messages corresponding to the only key
                messages = chat_messages[agent_key]  # type: ignore
                return is_agent_stuck_in_loop(messages)  # type: ignore
            else:
                logger.info("Terminating navigation executor")
                return True

        navigation_nav_executor_agent = UserProxyAgent_SequentialFunctionExecution(
            name="navigation_nav_executor",
            is_termination_msg=is_navigation_executor_termination_message,
            human_input_mode="NEVER",
            llm_config=None,
            max_consecutive_auto_reply=self.nav_agent_number_of_rounds,
            code_execution_config={
                "last_n_messages": 1,
                "work_dir": "tasks",
                "use_docker": False,
            },
        )
<<<<<<< HEAD
        logger.info(
            ">>> Created navigation_nav_executor_agent: %s",
            navigation_nav_executor_agent,
        )
        return navigation_nav_executor_agent

    def __create_navigation_nav_agent(
        self, user_proxy_agent: UserProxyAgent_SequentialFunctionExecution
    ) -> autogen.ConversableAgent:
        """
        Create a NavAgent instance.
=======
        logger.info(">>> Created browser_nav_executor_agent: %s", browser_nav_executor_agent)
        return browser_nav_executor_agent

    def __create_browser_nav_agent(self, user_proxy_agent: UserProxyAgent_SequentialFunctionExecution) -> autogen.ConversableAgent:
        """Create a BrowserNavAgent instance."""
        if not self.browser_nav_agent_model_config or not self.nav_agent_config:
            raise ValueError("Browser nav agent config not initialized")
>>>>>>> 9eaa08aa

        Args:
            user_proxy_agent (autogen.UserProxyAgent): The instance of UserProxyAgent that was created.

        Returns:
            autogen.AssistantAgent: An instance of NavAgent.

        """
        if self.device_manager_type == "playwright":
            init_cls = BrowserNavAgent
        elif self.device_manager_type == "appium":
            init_cls = MobileNavAgent
        else:
            init_cls = BrowserNavAgent

        navigation_nav_agent = init_cls(
            self.navigation_nav_agent_model_config,
            self.nav_agent_config["llm_config_params"],  # type: ignore
            self.nav_agent_config["other_settings"].get("system_prompt", None),
            user_proxy_agent,
        )  # type: ignore
        return navigation_nav_agent.agent

    def __create_api_nav_executor_agent(self) -> autogen.UserProxyAgent:
        """
        Create a UserProxyAgent instance for executing navigation control.

        Returns:
            autogen.UserProxyAgent: An instance of UserProxyAgent.

        """

        def is_api_executor_termination_message(x: dict[str, str]) -> bool:  # type: ignore

            tools_call: Any = x.get("tool_calls", "")
            if tools_call:
                chat_messages = self.agents_map["api_nav_executor"].chat_messages  # type: ignore
                # Get the only key from the dictionary
                agent_key = next(iter(chat_messages))  # type: ignore
                # Get the chat messages corresponding to the only key
                messages = chat_messages[agent_key]  # type: ignore
                return is_agent_stuck_in_loop(messages)  # type: ignore
            else:
                logger.info("Terminating api executor")
                return True

        api_nav_executor_agent = UserProxyAgent_SequentialFunctionExecution(
            name="api_nav_executor",
            is_termination_msg=is_api_executor_termination_message,
            human_input_mode="NEVER",
            llm_config=None,
            max_consecutive_auto_reply=self.nav_agent_number_of_rounds,
            code_execution_config={
                "last_n_messages": 1,
                "work_dir": "tasks",
                "use_docker": False,
            },
        )
        logger.info(">>> Created api_nav_executor_agent: %s", api_nav_executor_agent)
        return api_nav_executor_agent

    def __create_api_nav_agent(self, user_proxy_agent: UserProxyAgent_SequentialFunctionExecution) -> autogen.ConversableAgent:
        """Create an ApiNavAgent instance."""
        if not self.api_nav_agent_model_config or not self.nav_agent_config:
            raise ValueError("API nav agent config not initialized")

        api_nav_agent = ApiNavAgent(
            self.api_nav_agent_model_config,
            self.nav_agent_config["llm_config_params"],
            self.nav_agent_config.get("other_settings", {}).get("system_prompt"),
            user_proxy_agent,
        )
        return api_nav_agent.agent

    def __create_sec_nav_executor_agent(self) -> autogen.UserProxyAgent:
        """
        Create a UserProxyAgent instance for executing navigation control.

        Returns:
            autogen.UserProxyAgent: An instance of UserProxyAgent.

        """

        def is_api_executor_termination_message(x: dict[str, str]) -> bool:  # type: ignore

            tools_call: Any = x.get("tool_calls", "")
            if tools_call:
                chat_messages = self.agents_map["api_nav_executor"].chat_messages  # type: ignore
                # Get the only key from the dictionary
                agent_key = next(iter(chat_messages))  # type: ignore
                # Get the chat messages corresponding to the only key
                messages = chat_messages[agent_key]  # type: ignore
                return is_agent_stuck_in_loop(messages)  # type: ignore
            else:
                logger.info("Terminating api sec executor")
                return True

        api_nav_executor_agent = UserProxyAgent_SequentialFunctionExecution(
            name="sec_nav_executor",
            is_termination_msg=is_api_executor_termination_message,
            human_input_mode="NEVER",
            llm_config=None,
            max_consecutive_auto_reply=self.nav_agent_number_of_rounds,
            code_execution_config={
                "last_n_messages": 1,
                "work_dir": "tasks",
                "use_docker": False,
            },
        )
        logger.info(">>> Created api_nav_executor_agent: %s", api_nav_executor_agent)
        return api_nav_executor_agent

    def __create_sec_nav_agent(self, user_proxy_agent: UserProxyAgent_SequentialFunctionExecution) -> autogen.ConversableAgent:
        """Create a SecNavAgent instance."""
        if not self.sec_nav_agent_model_config or not self.nav_agent_config:
            raise ValueError("Security nav agent config not initialized")

        sec_nav_agent = SecNavAgent(
            self.sec_nav_agent_model_config,
            self.nav_agent_config["llm_config_params"],
            self.nav_agent_config.get("other_settings", {}).get("system_prompt"),
            user_proxy_agent,
        )
        return sec_nav_agent.agent

    def __create_sql_nav_agent(self, user_proxy_agent: UserProxyAgent_SequentialFunctionExecution) -> autogen.ConversableAgent:
        """Create a SqlNavAgent instance."""
        if not self.sql_nav_agent_model_config or not self.nav_agent_config:
            raise ValueError("SQL nav agent config not initialized")

        sql_nav_agent = SqlNavAgent(
            self.sql_nav_agent_model_config,
            self.nav_agent_config["llm_config_params"],
            self.nav_agent_config.get("other_settings", {}).get("system_prompt"),
            user_proxy_agent,
        )
        return sql_nav_agent.agent

    def __create_sql_nav_executor_agent(self) -> autogen.UserProxyAgent:
        """
        Create a UserProxyAgent instance for executing navigation control.

        Returns:
            autogen.UserProxyAgent: An instance of UserProxyAgent.

        """

        def is_sql_executor_termination_message(x: dict[str, str]) -> bool:  # type: ignore

            tools_call: Any = x.get("tool_calls", "")
            if tools_call:
                chat_messages = self.agents_map["sql_nav_executor"].chat_messages  # type: ignore
                # Get the only key from the dictionary
                agent_key = next(iter(chat_messages))  # type: ignore
                # Get the chat messages corresponding to the only key
                messages = chat_messages[agent_key]  # type: ignore
                return is_agent_stuck_in_loop(messages)  # type: ignore
            else:
                logger.info("Terminating sql executor")
                return True

        sql_nav_executor_agent = UserProxyAgent_SequentialFunctionExecution(
            name="sql_nav_executor",
            is_termination_msg=is_sql_executor_termination_message,
            human_input_mode="NEVER",
            llm_config=None,
            max_consecutive_auto_reply=self.nav_agent_number_of_rounds,
            code_execution_config={
                "last_n_messages": 1,
                "work_dir": "tasks",
                "use_docker": False,
            },
        )
        logger.info(">>> Created sql_nav_executor_agent: %s", sql_nav_executor_agent)
        return sql_nav_executor_agent

    def __create_time_keeper_nav_executor_agent(self) -> autogen.UserProxyAgent:
        """
        Create a UserProxyAgent instance for executing static wait operations.

        Returns:
            autogen.UserProxyAgent: An instance of UserProxyAgent.
        """

        def is_time_keeper_executor_termination_message(x: dict[str, str]) -> bool:  # type: ignore
            tools_call: Any = x.get("tool_calls", "")
            if tools_call:
                chat_messages = self.agents_map["time_keeper_nav_executor"].chat_messages  # type: ignore
                agent_key = next(iter(chat_messages))  # type: ignore
                messages = chat_messages[agent_key]  # type: ignore
                return is_agent_stuck_in_loop(messages)  # type: ignore
            else:
                logger.info("Terminating static waiter executor")
                return True

        time_keeper_nav_executor_agent = UserProxyAgent_SequentialFunctionExecution(
            name="time_keeper_nav_executor",
            is_termination_msg=is_time_keeper_executor_termination_message,
            human_input_mode="NEVER",
            llm_config=None,
            max_consecutive_auto_reply=self.nav_agent_number_of_rounds,
            code_execution_config={
                "last_n_messages": 1,
                "work_dir": "tasks",
                "use_docker": False,
            },
        )
        logger.info(
            ">>> Created time_keeper_nav_executor_agent: %s",
            time_keeper_nav_executor_agent,
        )
        return time_keeper_nav_executor_agent

    def __create_time_keeper_nav_agent(self, user_proxy_agent: UserProxyAgent_SequentialFunctionExecution) -> autogen.ConversableAgent:
        """Create a TimeKeeperNavAgent instance."""
        if not self.time_keeper_nav_agent_model_config or not self.nav_agent_config:
            raise ValueError("Static waiter nav agent config not initialized")

        time_keeper_nav_agent = TimeKeeperNavAgent(
            self.time_keeper_nav_agent_model_config,
            self.nav_agent_config["llm_config_params"],
            self.nav_agent_config.get("other_settings", {}).get("system_prompt"),
            user_proxy_agent,
        )
        return time_keeper_nav_agent.agent

    def __create_planner_agent(self, assistant_agent: autogen.ConversableAgent) -> autogen.ConversableAgent:
        """Create a Planner Agent instance."""
        if not self.planner_agent_model_config or not self.planner_agent_config:
            raise ValueError("Planner agent config not initialized")

        planner_agent = PlannerAgent(
            self.planner_agent_model_config,
            self.planner_agent_config["llm_config_params"],
            self.planner_agent_config.get("other_settings", {}).get("system_prompt"),
            assistant_agent,
        )
        return planner_agent.agent

    def __create_mem_agent(self) -> autogen.ConversableAgent:
        """
        Create a Memory Agent instance using RAG capabilities.

        Returns:
            autogen.ConversableAgent: An instance of AssistantAgent for memory management.
        """
        if not self.mem_agent_config:
            raise ValueError("Memory agent config not initialized")

        config = get_global_conf()

        if not config.should_use_dynamic_ltm():
            # Skip memory agent creation when dynamic LTM is disabled
            return None

        llm_config = {
            "config_list": self.mem_agent_model_config,
            **self.mem_agent_config["llm_config_params"],
        }

        # Initialize memory system
        namespace = f"{self.stake_id}_{config.timestamp}"
        self.memory = DynamicLTM(namespace=namespace, llm_config=llm_config)

        # Get the agents from memory system
        mem_agent, mem_user_proxy = self.memory.get_agents()

        # Add memory agents to the agents map
        self.agents_map["mem_agent"] = mem_agent
        self.agents_map["mem_user_proxy"] = mem_user_proxy

        return mem_agent

    def save_to_memory(self, content: str) -> None:
        """Helper method to save content to memory."""
        config = get_global_conf()
        if not config.should_use_dynamic_ltm():
            # Skip saving when dynamic LTM is disabled
            return

        if self.memory:
            self.memory.save_content(content)
        else:
            logger.warning("Memory system not initialized")

    def __create_helper_agent(self) -> autogen.ConversableAgent:
        """
        Create a Helper Agent instance.

        Returns:
            autogen.ConversableAgent: An instance of ConversableAgent for providing assistance.
        """
        # llm_config = {
        #     "config_list": self.helper_agent_model_config,
        #     **self.helper_agent_config["llm_config_params"],  # type: ignore
        # }

        # helper_agent = autogen.ConversableAgent(
        #     name="helper_agent",
        #     llm_config=llm_config,
        #     system_message=self.helper_agent_config["other_settings"].get("system_prompt", "I am a helper agent that assists with various tasks and provides guidance."),  # type: ignore
        #     human_input_mode="NEVER",
        #     max_consecutive_auto_reply=self.nav_agent_number_of_rounds,
        # )

        helper_agent = create_multimodal_agent(
            name="image-comparer",
            system_message="You are a visual comparison agent. You can compare images and provide feedback. Your only purpose is to do visual comparison of images",
        )

        return helper_agent

    async def clean_up_plan(self) -> None:
        """Clean up the plan after each command is processed."""
        config = get_global_conf()
        if config.should_use_dynamic_ltm() and self.memory:
            self.memory.clear()

        planner_agent = self.agents_map.get("planner_agent")
        if isinstance(planner_agent, autogen.ConversableAgent):
            planner_agent.clear_history()

        user_agent = self.agents_map.get("user")
        if isinstance(user_agent, autogen.ConversableAgent):
            user_agent.clear_history()

        logger.info("Plan cleaned up.")

    async def _query_memory(self, context: str) -> str:
        """Query the memory system."""
        config = get_global_conf()
        if not config.should_use_dynamic_ltm():
            # Skip querying when dynamic LTM is disabled
            return ""

        if self.memory:
            return await self.memory.query(context)
        return ""

<<<<<<< HEAD
    async def process_command(
        self, command: str, *args: Any, current_state: str | None = None, **kwargs: Any
    ) -> autogen.ChatResult | None:
=======
    async def process_command(self, command: str, *args: Any, current_url: str | None = None, **kwargs: Any) -> autogen.ChatResult | None:
        """
        Process a command by sending it to one or more agents.
>>>>>>> 9eaa08aa

        current_state_prompt_segment = ""
        if current_state:
            if self.device_manager_type == "playwright":
                current_state_prompt_segment = f"Current Page: {current_state}"
            elif self.device_manager_type == "appium":
                current_state_prompt_segment = f"Current Device View: {current_state}"
            else:
                current_state_prompt_segment = f"Current State: {current_state}"

<<<<<<< HEAD
        prompt = Template(LLM_PROMPTS["COMMAND_EXECUTION_PROMPT"]).substitute(
            command=command, current_state_prompt_segment=current_state_prompt_segment
        )
=======
        Returns:
            autogen.ChatResult | None: The result of the command processing, or None if an error occurred.
        """
        current_url_prompt_segment = ""
        if current_url:
            current_url_prompt_segment = f"Current Page: {current_url}"
        prompt = Template(LLM_PROMPTS["COMMAND_EXECUTION_PROMPT"]).substitute(command=command, current_url_prompt_segment=current_url_prompt_segment)
>>>>>>> 9eaa08aa

        config = get_global_conf()
        if config.should_use_dynamic_ltm():
            # Only query memory if dynamic LTM is enabled
            mem_fetch = await self._query_memory(prompt)
            prompt += "\n\nEXTRA INFORMATION: " + mem_fetch

        logger.info("Prompt for command: %s", prompt)
        with Cache.disk(cache_seed=5) as cache:
            try:
                if self.agents_map is None:
                    raise ValueError("Agents map is not initialized.")

                result = await self.agents_map["user"].a_initiate_chat(  # type: ignore
                    self.agents_map["planner_agent"],  # self.manager # type: ignore
                    max_turns=self.planner_number_of_rounds,
                    message=prompt,
                    silent=False,
                    cache=cache,
                )
                return result
            except openai.BadRequestError as bre:
                logger.error('Unable to process command: "%s". %s', command, bre)
                traceback.print_exc()
            return None<|MERGE_RESOLUTION|>--- conflicted
+++ resolved
@@ -167,7 +167,6 @@
         self.mem_agent_config = mem_agent_config
         self.helper_agent_config = helper_agent_config
 
-<<<<<<< HEAD
         self.planner_agent_model_config = convert_model_config_to_autogen_format(
             self.planner_agent_config["model_config_params"]
         )
@@ -194,16 +193,6 @@
         self.helper_agent_model_config = convert_model_config_to_autogen_format(
             self.helper_agent_config["model_config_params"]
         )
-=======
-        self.planner_agent_model_config = convert_model_config_to_autogen_format(self.planner_agent_config["model_config_params"])
-        self.browser_nav_agent_model_config = convert_model_config_to_autogen_format(self.nav_agent_config["model_config_params"])
-        self.api_nav_agent_model_config = convert_model_config_to_autogen_format(self.nav_agent_config["model_config_params"])
-        self.sec_nav_agent_model_config = convert_model_config_to_autogen_format(self.nav_agent_config["model_config_params"])
-        self.sql_nav_agent_model_config = convert_model_config_to_autogen_format(self.nav_agent_config["model_config_params"])
-        self.time_keeper_nav_agent_model_config = convert_model_config_to_autogen_format(self.nav_agent_config["model_config_params"])
-        self.mem_agent_model_config = convert_model_config_to_autogen_format(self.mem_agent_config["model_config_params"])
-        self.helper_agent_model_config = convert_model_config_to_autogen_format(self.helper_agent_config["model_config_params"])
->>>>>>> 9eaa08aa
         self.agents_map = await self.__initialize_agents()
 
         def trigger_nested_chat(manager: autogen.ConversableAgent) -> bool:  # type: ignore
@@ -502,17 +491,12 @@
         agents_map["mem_agent"] = self.__create_mem_agent()
         agents_map["helper_agent"] = self.__create_helper_agent()
         agents_map["user"] = await self.__create_user_delegate_agent()
-<<<<<<< HEAD
         agents_map["navigation_nav_executor"] = (
             self.__create_navigation_nav_executor_agent()
         )
         agents_map["navigation_nav_agent"] = self.__create_navigation_nav_agent(
             agents_map["navigation_nav_executor"]
         )
-=======
-        agents_map["browser_nav_executor"] = self.__create_browser_nav_executor_agent()
-        agents_map["browser_nav_agent"] = self.__create_browser_nav_agent(agents_map["browser_nav_executor"])
->>>>>>> 9eaa08aa
         agents_map["api_nav_executor"] = self.__create_api_nav_executor_agent()
         agents_map["api_nav_agent"] = self.__create_api_nav_agent(agents_map["api_nav_executor"])
         agents_map["sec_nav_executor"] = self.__create_sec_nav_executor_agent()
@@ -603,7 +587,6 @@
                 "use_docker": False,
             },
         )
-<<<<<<< HEAD
         logger.info(
             ">>> Created navigation_nav_executor_agent: %s",
             navigation_nav_executor_agent,
@@ -615,15 +598,6 @@
     ) -> autogen.ConversableAgent:
         """
         Create a NavAgent instance.
-=======
-        logger.info(">>> Created browser_nav_executor_agent: %s", browser_nav_executor_agent)
-        return browser_nav_executor_agent
-
-    def __create_browser_nav_agent(self, user_proxy_agent: UserProxyAgent_SequentialFunctionExecution) -> autogen.ConversableAgent:
-        """Create a BrowserNavAgent instance."""
-        if not self.browser_nav_agent_model_config or not self.nav_agent_config:
-            raise ValueError("Browser nav agent config not initialized")
->>>>>>> 9eaa08aa
 
         Args:
             user_proxy_agent (autogen.UserProxyAgent): The instance of UserProxyAgent that was created.
@@ -963,15 +937,9 @@
             return await self.memory.query(context)
         return ""
 
-<<<<<<< HEAD
     async def process_command(
         self, command: str, *args: Any, current_state: str | None = None, **kwargs: Any
     ) -> autogen.ChatResult | None:
-=======
-    async def process_command(self, command: str, *args: Any, current_url: str | None = None, **kwargs: Any) -> autogen.ChatResult | None:
-        """
-        Process a command by sending it to one or more agents.
->>>>>>> 9eaa08aa
 
         current_state_prompt_segment = ""
         if current_state:
@@ -982,19 +950,9 @@
             else:
                 current_state_prompt_segment = f"Current State: {current_state}"
 
-<<<<<<< HEAD
         prompt = Template(LLM_PROMPTS["COMMAND_EXECUTION_PROMPT"]).substitute(
             command=command, current_state_prompt_segment=current_state_prompt_segment
         )
-=======
-        Returns:
-            autogen.ChatResult | None: The result of the command processing, or None if an error occurred.
-        """
-        current_url_prompt_segment = ""
-        if current_url:
-            current_url_prompt_segment = f"Current Page: {current_url}"
-        prompt = Template(LLM_PROMPTS["COMMAND_EXECUTION_PROMPT"]).substitute(command=command, current_url_prompt_segment=current_url_prompt_segment)
->>>>>>> 9eaa08aa
 
         config = get_global_conf()
         if config.should_use_dynamic_ltm():
