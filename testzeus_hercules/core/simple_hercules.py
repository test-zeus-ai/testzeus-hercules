import asyncio
import datetime
import json
import os
import tempfile
import traceback
import uuid
from string import Template
from typing import Any, Dict, Optional, Union, cast
from testzeus_hercules.utils.model_utils import adapt_llm_params_for_model

import autogen  # type: ignore
import nest_asyncio  # type: ignore
import openai
from autogen import AssistantAgent, Cache
from autogen.agentchat.contrib.retrieve_user_proxy_agent import RetrieveUserProxyAgent
from testzeus_hercules.config import get_global_conf
from testzeus_hercules.core.agents.api_nav_agent import ApiNavAgent
from testzeus_hercules.core.agents.browser_nav_agent import BrowserNavAgent
from testzeus_hercules.core.agents.high_level_planner_agent import PlannerAgent
from testzeus_hercules.core.agents.mcp_nav_agent import McpNavAgent
from testzeus_hercules.core.agents.sec_nav_agent import SecNavAgent
from testzeus_hercules.core.agents.sql_nav_agent import SqlNavAgent
from testzeus_hercules.core.agents.time_keeper_nav_agent import TimeKeeperNavAgent
from testzeus_hercules.core.extra_tools import *
from testzeus_hercules.core.memory.dynamic_ltm import DynamicLTM
from testzeus_hercules.core.memory.state_handler import store_run_data
from testzeus_hercules.core.post_process_responses import (
    final_reply_callback_planner_agent as notify_planner_messages,  # type: ignore
)
from testzeus_hercules.core.prompts import LLM_PROMPTS
from testzeus_hercules.core.tools import *
from testzeus_hercules.core.tools.get_url import geturl
from testzeus_hercules.telemetry import EventData, EventType, add_event
from testzeus_hercules.utils.detect_llm_loops import is_agent_stuck_in_loop
from testzeus_hercules.utils.llm_helper import (
    convert_model_config_to_autogen_format,
    create_multimodal_agent,
    extract_target_helper,
    format_plan_steps,
    parse_agent_response,
    process_chat_message_content,
)
from testzeus_hercules.utils.logger import logger
from testzeus_hercules.utils.response_parser import parse_response
from testzeus_hercules.utils.sequential_function_call import (
    UserProxyAgent_SequentialFunctionExecution,
)
from testzeus_hercules.utils.timestamp_helper import get_timestamp_str
from testzeus_hercules.utils.ui_messagetype import MessageType
from testzeus_hercules.core.tools.mcp_tools import set_mcp_agents

nest_asyncio.apply()  # type: ignore
from autogen import oai


class SimpleHercules:
    """
    A wrapper class for interacting with the Autogen library.

    Args:
        max_chat_round (int): The maximum number of chat rounds.

    Attributes:
        number_of_rounds (int): The maximum number of chat rounds.
        agents_map (dict): A dictionary of the agents that are instantiated in this autogen instance.

    """

    def __init__(
        self,
        stake_id: str,
        save_chat_logs_to_files: bool = True,
        planner_max_chat_round: int = 500,
        browser_nav_max_chat_round: int = 10,
    ):
        self.timestamp = get_timestamp_str()
        self.planner_number_of_rounds = planner_max_chat_round
        self.nav_agent_number_of_rounds = browser_nav_max_chat_round

        self.agents_map: Dict[
            str,
            Union[
                UserProxyAgent_SequentialFunctionExecution,
                autogen.ConversableAgent,
                AssistantAgent,
                RetrieveUserProxyAgent,
            ],
        ] = {}
        self._memory_docs_path: Optional[str] = None

        self.planner_agent_model_config: Optional[list[Dict[str, Any]]] = None
        self.browser_nav_agent_model_config: Optional[list[Dict[str, Any]]] = None
        self.api_nav_agent_model_config: Optional[list[Dict[str, Any]]] = None
        self.sec_nav_agent_model_config: Optional[list[Dict[str, Any]]] = None
        self.sql_nav_agent_model_config: Optional[list[Dict[str, Any]]] = None
        self.time_keeper_nav_agent_model_config: Optional[list[Dict[str, Any]]] = None
        self.mcp_nav_agent_model_config: Optional[list[Dict[str, Any]]] = None
        self.mem_agent_model_config: Optional[list[Dict[str, Any]]] = None
        self.helper_agent_model_config: Optional[list[Dict[str, Any]]] = None

        self.planner_agent_config: Optional[Dict[str, Any]] = None
        self.nav_agent_config: Optional[Dict[str, Any]] = None
        self.mem_agent_config: Optional[Dict[str, Any]] = None
        self.helper_agent_config: Optional[Dict[str, Any]] = None
        self.stake_id = stake_id
        self.chat_logs_dir: str = get_global_conf().get_source_log_folder_path(self.stake_id)
        self.save_chat_logs_to_files = save_chat_logs_to_files
        self.memory: Optional[DynamicLTM] = None

    @classmethod
    async def create(
        cls,
        stake_id: str,
        planner_agent_config: dict[str, Any],
        nav_agent_config: dict[str, Any],
        mem_agent_config: dict[str, Any],
        helper_agent_config: dict[str, Any],
        save_chat_logs_to_files: bool = True,
        planner_max_chat_round: int = 500,
        browser_nav_max_chat_round: int = 10,
    ) -> "SimpleHercules":
        """
        Create an instance of SimpleHercules.

        Args:
            planner_agent_config: dict[str, Any]: A dictionary containing the configuration parameters for the planner agent. For example:
                {
                    "model_name": "gpt-4o",
                    "model_api_key": "",
                    "model_base_url": null,
                    "system_prompt": ["optional prompt unless you want to use the built in"],
                    "llm_config_params": { #all name value pairs here will go to the llm config of autogen verbatim
                        "cache_seed": null,
                        "temperature": 0.001
                    }
                }
            nav_agent_config: dict[str, Any]: A dictionary containing the configuration parameters for the browser navigation agent. Same format as planner_agent_config.
            mem_agent_config: dict[str, Any]: A dictionary containing the configuration parameters for the memory agent. Same format as planner_agent_config.
            helper_agent_config: dict[str, Any]: A dictionary containing the configuration parameters for the helper agent. Same format as planner_agent_config.
            save_chat_logs_to_files (bool, optional): Whether to save chat logs to files. Defaults to True.
            planner_max_chat_rounds (int, optional): The maximum number of chat rounds for the planner. Defaults to 50.
            browser_nav_max_chat_round (int, optional): The maximum number of chat rounds for the browser navigation agent. Defaults to 10.

        Returns:
            SimpleHercules: An instance of SimpleHercules.

        """
        logger.info(
            f">>> Creating SimpleHercules, Planner max chat rounds: {planner_max_chat_round}, browser nav max chat rounds: {browser_nav_max_chat_round}. Save chat logs to files: {save_chat_logs_to_files}"
        )
        # Create an instance of cls
        self = cls(
            stake_id,
            save_chat_logs_to_files=save_chat_logs_to_files,
            planner_max_chat_round=planner_max_chat_round,
            browser_nav_max_chat_round=browser_nav_max_chat_round,
        )

        os.environ["AUTOGEN_USE_DOCKER"] = "False"

        self.planner_agent_config = planner_agent_config
        self.nav_agent_config = nav_agent_config
        self.mem_agent_config = mem_agent_config
        self.helper_agent_config = helper_agent_config

        # Adapt LLM parameters for all agents based on their model family
        from testzeus_hercules.utils.model_utils import adapt_llm_params_for_model
        
        # Get model names for parameter adaptation
        planner_model = self.planner_agent_config["model_config_params"].get("model") or self.planner_agent_config["model_config_params"].get("model_name")
        nav_model = self.nav_agent_config["model_config_params"].get("model") or self.nav_agent_config["model_config_params"].get("model_name")
        mem_model = self.mem_agent_config["model_config_params"].get("model") or self.mem_agent_config["model_config_params"].get("model_name")
        helper_model = self.helper_agent_config["model_config_params"].get("model") or self.helper_agent_config["model_config_params"].get("model_name")
        
        # Adapt parameters for each agent
        self.planner_agent_config["llm_config_params"] = adapt_llm_params_for_model(planner_model, self.planner_agent_config["llm_config_params"])
        self.nav_agent_config["llm_config_params"] = adapt_llm_params_for_model(nav_model, self.nav_agent_config["llm_config_params"])
        self.mem_agent_config["llm_config_params"] = adapt_llm_params_for_model(mem_model, self.mem_agent_config["llm_config_params"])
        self.helper_agent_config["llm_config_params"] = adapt_llm_params_for_model(helper_model, self.helper_agent_config["llm_config_params"])

        self.planner_agent_model_config = convert_model_config_to_autogen_format(self.planner_agent_config["model_config_params"])
        self.browser_nav_agent_model_config = convert_model_config_to_autogen_format(self.nav_agent_config["model_config_params"])
        self.api_nav_agent_model_config = convert_model_config_to_autogen_format(self.nav_agent_config["model_config_params"])
        self.sec_nav_agent_model_config = convert_model_config_to_autogen_format(self.nav_agent_config["model_config_params"])
        self.sql_nav_agent_model_config = convert_model_config_to_autogen_format(self.nav_agent_config["model_config_params"])
        self.time_keeper_nav_agent_model_config = convert_model_config_to_autogen_format(self.nav_agent_config["model_config_params"])
        self.mcp_nav_agent_model_config = convert_model_config_to_autogen_format(self.nav_agent_config["model_config_params"])
        self.mem_agent_model_config = convert_model_config_to_autogen_format(self.mem_agent_config["model_config_params"])
        self.helper_agent_model_config = convert_model_config_to_autogen_format(self.helper_agent_config["model_config_params"])

        self.agents_map = await self.__initialize_agents()

        def trigger_nested_chat(manager: autogen.ConversableAgent) -> bool:  # type: ignore
            content: str = manager.last_message(manager.last_speaker)["content"] if isinstance(manager, autogen.GroupChatManager) else manager.last_message()["content"]

            parsed = parse_agent_response(content)
            next_step = parsed.get("next_step")
            plan = parsed.get("plan")
            target_helper = parsed.get("target_helper", "")
            is_assert = json.loads(parsed.get("is_assert", "false")) or False
            is_passed = json.loads(parsed.get("is_passed", "false")) or False
            assert_summary = parsed.get("assert_summary", "")
            is_terminated = json.loads(parsed.get("is_terminated", "false")) or False
            is_completed = json.loads(parsed.get("is_completed", "false")) or False
            final_response = parsed.get("final_response", "")

            if plan is not None and isinstance(plan, list):
                plan = format_plan_steps(plan)
                notify_planner_messages(
                    plan,
                    message_type=MessageType.PLAN,
                    stake_id=self.stake_id,
                    helper_name=target_helper,
                    is_assert=is_assert,
                    is_passed=is_passed,
                    assert_summary=assert_summary,
                    is_terminated=is_terminated,
                    is_completed=is_completed,
                    final_response=final_response,
                )
                return True

            if next_step is None:
                notify_planner_messages(
                    "Received no response, terminating..",
                    message_type=MessageType.INFO,
                    stake_id=self.stake_id,
                    helper_name=target_helper,
                    is_assert=is_assert,
                    is_passed=is_passed,
                    assert_summary=assert_summary,
                    is_terminated=is_terminated,
                    is_completed=is_completed,
                    final_response=final_response,
                )
                return False

            notify_planner_messages(
                next_step,
                message_type=MessageType.STEP,
                stake_id=self.stake_id,
                helper_name=target_helper,
                is_assert=is_assert,
                is_passed=is_passed,
                assert_summary=assert_summary,
                is_terminated=is_terminated,
                is_completed=is_completed,
                final_response=final_response,
            )
            return True

        def get_url() -> str:
            # return geturl()
            return asyncio.run(geturl())

        def my_custom_summary_method(sender: autogen.ConversableAgent, recipient: autogen.ConversableAgent, summary_args: dict = {}):  # type: ignore
            self.save_chat_log(sender, recipient)  # type: ignore
            do_we_need_get_url = False
            if isinstance(recipient, autogen.GroupChatManager):
                if "browser" in recipient.last_speaker.name:
                    do_we_need_get_url = True
                last_message = recipient.last_message(recipient.last_speaker)["content"]
            else:
                last_message = recipient.last_message(sender)["content"]  # type: ignore

            if not last_message or last_message.strip() == "":  # type: ignore
                return "I received an empty message. This is not an error and is recoverable. Try to reformulate the task..."
            elif "##TERMINATE TASK##" in last_message:
                last_message = last_message.replace("##TERMINATE TASK##", "")  # type: ignore
                if last_message and do_we_need_get_url:
                    last_message += " " + get_url()
                if "##FLAG::SAVE_IN_MEM##" in last_message:
                    last_message = last_message.replace("##FLAG::SAVE_IN_MEM##", "")  # type: ignore
                    mem = "Context from execution of previous steps: " + last_message + "\n"
                    self.save_to_memory(mem)
                    store_run_data(mem)

            try:
                planner_agent = self.agents_map.get("planner_agent")
                if planner_agent and isinstance(planner_agent, autogen.ConversableAgent):
                    last_msg = planner_agent.last_message()
                    if isinstance(last_msg, dict):
                        target_helper = last_msg.get("target_helper", "")
                        is_assert = json.loads(last_msg.get("is_assert", "false")) or False
                        is_passed = json.loads(last_msg.get("is_passed", "false")) or False
                        assert_summary = last_msg.get("assert_summary", "")
                        is_terminated = json.loads(last_msg.get("is_terminated", "false")) or False
                        final_response = last_msg.get("final_response", "")
                        notify_planner_messages(
                            last_message,
                            message_type=MessageType.STEP,
                            stake_id=self.stake_id,
                            helper_name=target_helper,
                            is_assert=is_assert,
                            is_passed=is_passed,
                            assert_summary=assert_summary,
                            is_terminated=is_terminated,
                            is_completed=True,
                            final_response=final_response,
                        )
            except Exception as e:

                traceback.print_exc()
                logger.error(f"Failed to send notification to planner regarding action completion with last_message: {last_message} with exception {e}")
            return last_message

        def reflection_message(recipient, messages, sender, config):  # type: ignore
            last_message = messages[-1]["content"]  # type: ignore
            content_json = parse_response(last_message)  # type: ignore
            next_step = content_json.get("next_step", None)
            target_helper = content_json.get("target_helper", "Not_Applicable")
            if target_helper == "Not_Applicable":
                target_helper = ""

            if next_step is None:
                logger.error("Message to nested chat returned None")
                return None
            else:
                url = ""
                if "browser" in target_helper:
                    url = get_url()
                if target_helper.strip():
                    next_step = next_step.strip() + " " + url + f" ##target_helper: {target_helper}##"  # type: ignore
                    # Query memory using abstract method
                    mem_fetch = asyncio.run(self._query_memory(next_step))
                    actual_response = "\n\nTASK FOR HELPER: " + next_step
                    if mem_fetch:
                        actual_response += "\n\nSOME EXTRA INFORMATION FOR FUNCTION CALL from previous step runs: " + mem_fetch
                    return actual_response  # type: ignore
                else:
                    logger.error("Target helper not found in the response")
                    return "skip this step and return only JSON, Also return the valid target helper in the JSON"  # type: ignore

        # Updated logic to handle agent names with underscores
        nav_agents_names = list(
            set(
                [
                    "_".join(agent_name.split("_")[:-2])  # Take all parts except 'nav_agent' or 'nav_executor'
                    for agent_name in self.agents_map.keys()
                    if agent_name.endswith("_nav_agent") or agent_name.endswith("_nav_executor")
                ]
            )
        )

        group_participants_names = [f"{agent_name}_nav_agent" for agent_name in nav_agents_names] + [f"{agent_name}_nav_executor" for agent_name in nav_agents_names]

        logger.info(f"Group participants names: {group_participants_names}")

        def state_transition(last_speaker, groupchat) -> autogen.ConversableAgent | None:  # type: ignore
            last_message = groupchat.messages[-1]["content"]
            target_helper = extract_target_helper(last_message)

            if "##TERMINATE TASK##" in last_message.strip():
                return None

            if last_speaker is self.agents_map["user"]:
                if target_helper in nav_agents_names:
                    return self.agents_map[f"{target_helper}_nav_agent"]
                return None
            elif last_speaker in [self.agents_map[f"{agent_name}_nav_agent"] for agent_name in nav_agents_names]:
                # Get the base name by removing '_nav_agent' suffix
                base_name = last_speaker.name.rsplit("_nav_agent", 1)[0]
                return self.agents_map[f"{base_name}_nav_executor"]
            else:
                # Get the base name by removing '_nav_executor' suffix
                base_name = last_speaker.name.rsplit("_nav_executor", 1)[0]
                return self.agents_map[f"{base_name}_nav_agent"]

        # Ensure API key is available at both levels for autogen compatibility
        api_key = self.planner_agent_model_config[0].get('api_key') if self.planner_agent_model_config else None
        
        gm_llm_config = {
            "config_list": self.planner_agent_model_config,
            **self.planner_agent_config["llm_config_params"],
        }
        
        # Add API key at the top level if it exists
        if api_key:
            gm_llm_config["api_key"] = api_key

        groupchat = autogen.GroupChat(
            agents=[self.agents_map[agent_name] for agent_name in group_participants_names],
            messages=[],
            max_round=self.planner_number_of_rounds,
            # select_speaker_auto_verbose=True,
            speaker_selection_method=state_transition,
        )

        manager = autogen.GroupChatManager(
            groupchat=groupchat,
            llm_config=gm_llm_config,
        )  # type: ignore

        with Cache.disk(cache_seed=5) as cache:
            self.agents_map["user"].register_nested_chats(
                [
                    {
                        "chat_id": uuid.uuid4(),
                        "sender": self.agents_map["user"],
                        "recipient": manager,
                        "message": reflection_message,
                        "max_turns": 1,
                        "summary_method": my_custom_summary_method,
                    }
                ],
                trigger=trigger_nested_chat,
                cache=cache,
            )
        return self

    from testzeus_hercules.utils.model_utils import adapt_llm_params_for_model


    def get_chat_logs_dir(self) -> str | None:
        """
        Get the directory for saving chat logs with timestamp.

        Returns:
            str|None: The directory path or None if there is not one
        """
        # Get paths from config with timestamp
        return get_global_conf().get_source_log_folder_path(self.stake_id)

    async def shutdown_agents(self) -> None:
        """Shutdown all registered agents by invoking their attached hooks.

        Iterates through `agents_map` and, if an agent exposes `_hercules_shutdown`,
        awaits it. This relies on BaseNavAgent (or specific agents) to attach
        an async shutdown hook to their underlying autogen agent instance.
        """
        try:
            for name, agent in (self.agents_map or {}).items():
                hook = getattr(agent, "_hercules_shutdown", None)
                if hook:
                    try:
                        if callable(hook):
                            res = hook()
                            if hasattr(res, "__await__"):
                                await res
                    except Exception as e:
                        logger.warning(f"Agent '{name}' shutdown hook failed: {e}")
        except Exception as e:
            logger.warning(f"Failed to shutdown agents: {e}")

    def set_chat_logs_dir(self, chat_logs_dir: str) -> None:
        """
        Set the directory for saving chat logs.

        Args:
            chat_logs_dir (str): The directory path.

        """
        self.chat_logs_dir = chat_logs_dir

    def save_chat_log(self, sender: autogen.ConversableAgent, receiver: autogen.ConversableAgent) -> None:
        messages_str_keys = {str(key): value for key, value in sender.chat_messages.items()}  # type: ignore
        res_output_thoughts_logs_di: dict[str, list[dict[str, Any]]] = {}
        for key, value in messages_str_keys.items():
            if res_output_thoughts_logs_di.get(sender.agent_name):
                res_output_thoughts_logs_di[sender.agent_name] += value
            else:
                res_output_thoughts_logs_di[sender.agent_name] = value

        for key, vals in res_output_thoughts_logs_di.items():
            for idx, val in enumerate(vals):
                logger.debug(f"{sender.name} chat log: {val}")
                content = val["content"]
                res_content: Any = content
                if isinstance(content, str):
                    content = content.replace("```json", "").replace("```", "").strip()
                    try:
                        res_content = json.loads(content)
                    except json.JSONDecodeError:
                        logger.debug(f"Failed to decode JSON: {content}, keeping as multiline string")
                        res_content = content
                elif isinstance(content, dict):
                    res_content = content
                elif isinstance(content, list):
                    if isinstance(content[0], dict):
                        res_content = content

                res_output_thoughts_logs_di[key][idx]["content"] = process_chat_message_content(val["content"])

        if not self.save_chat_logs_to_files:
            logger.info(
                "Nested chat logs",
                extra={f"log_between_sender_{sender.name}_rec_{receiver.name}": res_output_thoughts_logs_di},
            )
        else:
            chat_logs_file = os.path.join(
                self.get_chat_logs_dir() or "",
                f"log_between_sender-{sender.name}-rec-{receiver.name}_{str(datetime.datetime.now().strftime('%Y-%m-%dT%H-%M-%S-%f'))}.json",
            )
            # Save the chat log to a file
            with open(chat_logs_file, "w") as file:
                json.dump(res_output_thoughts_logs_di, file, indent=4)

    async def __initialize_agents(self) -> dict[str, autogen.ConversableAgent]:
        """
        Instantiate all agents with their appropriate prompts/tools.

        Returns:
            dict: A dictionary of agent instances.

        """
        agents_map: dict[str, UserProxyAgent_SequentialFunctionExecution | autogen.ConversableAgent] = {}
        agents_map["mem_agent"] = self.__create_mem_agent()
        agents_map["helper_agent"] = self.__create_helper_agent()
        agents_map["user"] = await self.__create_user_delegate_agent()
        agents_map["browser_nav_executor"] = self.__create_browser_nav_executor_agent()
        agents_map["browser_nav_agent"] = self.__create_browser_nav_agent(agents_map["browser_nav_executor"])
        agents_map["api_nav_executor"] = self.__create_api_nav_executor_agent()
        agents_map["api_nav_agent"] = self.__create_api_nav_agent(agents_map["api_nav_executor"])
        agents_map["sec_nav_executor"] = self.__create_sec_nav_executor_agent()
        agents_map["sec_nav_agent"] = self.__create_sec_nav_agent(agents_map["sec_nav_executor"])
        agents_map["sql_nav_executor"] = self.__create_sql_nav_executor_agent()
        agents_map["sql_nav_agent"] = self.__create_sql_nav_agent(agents_map["sql_nav_executor"])
        agents_map["time_keeper_nav_executor"] = self.__create_time_keeper_nav_executor_agent()
        agents_map["time_keeper_nav_agent"] = self.__create_time_keeper_nav_agent(agents_map["time_keeper_nav_executor"])
        agents_map["mcp_nav_executor"] = self.__create_mcp_nav_executor_agent()
        agents_map["mcp_nav_agent"] = self.__create_mcp_nav_agent(agents_map["mcp_nav_executor"])
<<<<<<< HEAD
=======
        # Provide MCP agents to the MCP toolkit layer for native registration
        try:

            set_mcp_agents(agents_map["mcp_nav_agent"], agents_map["mcp_nav_executor"])
        except Exception as e:
            logger.error(
                f"Failed to set MCP agents for toolkit registration: {e}"
            )
>>>>>>> 1ecf45f0
        agents_map["planner_agent"] = self.__create_planner_agent(agents_map["user"])
        return agents_map

    async def __create_user_delegate_agent(self) -> autogen.ConversableAgent:
        """
        Create a ConversableAgent instance.

        Returns:
            autogen.ConversableAgent: An instance of ConversableAgent.

        """

        def is_planner_termination_message(x: dict[str, str]) -> bool:  # type: ignore
            should_terminate = False
            function: Any = x.get("function", None)
            if function is not None:
                return False

            content: Any = x.get("content", "")
            if content is None:
                content = ""
                should_terminate = True
            else:
                try:
                    content_json = parse_response(content)
                    _terminate = content_json.get("terminate", "no")
                    final_response = content_json.get("final_response", None)
                    if _terminate == "yes":
                        should_terminate = True
                        if final_response:
                            notify_planner_messages(final_response, message_type=MessageType.ANSWER)
                except json.JSONDecodeError:
                    logger.error("Error decoding JSON response:\n{content}.\nTerminating..")
                    should_terminate = True

            return should_terminate  # type: ignore

        task_delegate_agent = UserProxyAgent_SequentialFunctionExecution(
            name="user",
            llm_config=False,
            system_message=LLM_PROMPTS["USER_AGENT_PROMPT"],
            is_termination_msg=is_planner_termination_message,  # type: ignore
            human_input_mode="NEVER",
            max_consecutive_auto_reply=self.planner_number_of_rounds,
        )
        return task_delegate_agent

    def __create_browser_nav_executor_agent(self) -> autogen.UserProxyAgent:
        """
        Create a UserProxyAgent instance for executing browser control.

        Returns:
            autogen.UserProxyAgent: An instance of UserProxyAgent.

        """

        def is_browser_executor_termination_message(x: dict[str, str]) -> bool:  # type: ignore

            tools_call: Any = x.get("tool_calls", "")
            if tools_call:
                chat_messages = self.agents_map["browser_nav_executor"].chat_messages  # type: ignore
                # Get the only key from the dictionary
                agent_key = next(iter(chat_messages))  # type: ignore
                # Get the chat messages corresponding to the only key
                messages = chat_messages[agent_key]  # type: ignore
                return is_agent_stuck_in_loop(messages)  # type: ignore
            else:
                logger.info("Terminating browser executor")
                return True

        browser_nav_executor_agent = UserProxyAgent_SequentialFunctionExecution(
            name="browser_nav_executor",
            is_termination_msg=is_browser_executor_termination_message,
            human_input_mode="NEVER",
            llm_config=None,
            max_consecutive_auto_reply=self.nav_agent_number_of_rounds,
            code_execution_config={
                "last_n_messages": 1,
                "work_dir": "tasks",
                "use_docker": False,
            },
        )
        logger.info(">>> Created browser_nav_executor_agent: %s", browser_nav_executor_agent)
        return browser_nav_executor_agent

    def __create_browser_nav_agent(self, user_proxy_agent: UserProxyAgent_SequentialFunctionExecution) -> autogen.ConversableAgent:
        """Create a BrowserNavAgent instance."""
        if not self.browser_nav_agent_model_config or not self.nav_agent_config:
            raise ValueError("Browser nav agent config not initialized")

        browser_nav_agent = BrowserNavAgent(
            self.browser_nav_agent_model_config,
            self.nav_agent_config["llm_config_params"],
            self.nav_agent_config.get("other_settings", {}).get("system_prompt"),
            user_proxy_agent,
        )
        return browser_nav_agent.agent

    def __create_api_nav_executor_agent(self) -> autogen.UserProxyAgent:
        """
        Create a UserProxyAgent instance for executing browser control.

        Returns:
            autogen.UserProxyAgent: An instance of UserProxyAgent.

        """

        def is_api_executor_termination_message(x: dict[str, str]) -> bool:  # type: ignore

            tools_call: Any = x.get("tool_calls", "")
            if tools_call:
                chat_messages = self.agents_map["api_nav_executor"].chat_messages  # type: ignore
                # Get the only key from the dictionary
                agent_key = next(iter(chat_messages))  # type: ignore
                # Get the chat messages corresponding to the only key
                messages = chat_messages[agent_key]  # type: ignore
                return is_agent_stuck_in_loop(messages)  # type: ignore
            else:
                logger.info("Terminating api executor")
                return True

        api_nav_executor_agent = UserProxyAgent_SequentialFunctionExecution(
            name="api_nav_executor",
            is_termination_msg=is_api_executor_termination_message,
            human_input_mode="NEVER",
            llm_config=None,
            max_consecutive_auto_reply=self.nav_agent_number_of_rounds,
            code_execution_config={
                "last_n_messages": 1,
                "work_dir": "tasks",
                "use_docker": False,
            },
        )
        logger.info(">>> Created api_nav_executor_agent: %s", api_nav_executor_agent)
        return api_nav_executor_agent

    def __create_api_nav_agent(self, user_proxy_agent: UserProxyAgent_SequentialFunctionExecution) -> autogen.ConversableAgent:
        """Create an ApiNavAgent instance."""
        if not self.api_nav_agent_model_config or not self.nav_agent_config:
            raise ValueError("API nav agent config not initialized")

        api_nav_agent = ApiNavAgent(
            self.api_nav_agent_model_config,
            self.nav_agent_config["llm_config_params"],
            self.nav_agent_config.get("other_settings", {}).get("system_prompt"),
            user_proxy_agent,
        )
        return api_nav_agent.agent

    def __create_sec_nav_executor_agent(self) -> autogen.UserProxyAgent:
        """
        Create a UserProxyAgent instance for executing browser control.

        Returns:
            autogen.UserProxyAgent: An instance of UserProxyAgent.

        """

        def is_api_executor_termination_message(x: dict[str, str]) -> bool:  # type: ignore

            tools_call: Any = x.get("tool_calls", "")
            if tools_call:
                chat_messages = self.agents_map["api_nav_executor"].chat_messages  # type: ignore
                # Get the only key from the dictionary
                agent_key = next(iter(chat_messages))  # type: ignore
                # Get the chat messages corresponding to the only key
                messages = chat_messages[agent_key]  # type: ignore
                return is_agent_stuck_in_loop(messages)  # type: ignore
            else:
                logger.info("Terminating api sec executor")
                return True

        api_nav_executor_agent = UserProxyAgent_SequentialFunctionExecution(
            name="sec_nav_executor",
            is_termination_msg=is_api_executor_termination_message,
            human_input_mode="NEVER",
            llm_config=None,
            max_consecutive_auto_reply=self.nav_agent_number_of_rounds,
            code_execution_config={
                "last_n_messages": 1,
                "work_dir": "tasks",
                "use_docker": False,
            },
        )
        logger.info(">>> Created api_nav_executor_agent: %s", api_nav_executor_agent)
        return api_nav_executor_agent

    def __create_sec_nav_agent(self, user_proxy_agent: UserProxyAgent_SequentialFunctionExecution) -> autogen.ConversableAgent:
        """Create a SecNavAgent instance."""
        if not self.sec_nav_agent_model_config or not self.nav_agent_config:
            raise ValueError("Security nav agent config not initialized")

        sec_nav_agent = SecNavAgent(
            self.sec_nav_agent_model_config,
            self.nav_agent_config["llm_config_params"],
            self.nav_agent_config.get("other_settings", {}).get("system_prompt"),
            user_proxy_agent,
        )
        return sec_nav_agent.agent

    def __create_sql_nav_agent(self, user_proxy_agent: UserProxyAgent_SequentialFunctionExecution) -> autogen.ConversableAgent:
        """Create a SqlNavAgent instance."""
        if not self.sql_nav_agent_model_config or not self.nav_agent_config:
            raise ValueError("SQL nav agent config not initialized")

        sql_nav_agent = SqlNavAgent(
            self.sql_nav_agent_model_config,
            self.nav_agent_config["llm_config_params"],
            self.nav_agent_config.get("other_settings", {}).get("system_prompt"),
            user_proxy_agent,
        )
        return sql_nav_agent.agent

    def __create_sql_nav_executor_agent(self) -> autogen.UserProxyAgent:
        """
        Create a UserProxyAgent instance for executing browser control.

        Returns:
            autogen.UserProxyAgent: An instance of UserProxyAgent.

        """

        def is_sql_executor_termination_message(x: dict[str, str]) -> bool:  # type: ignore

            tools_call: Any = x.get("tool_calls", "")
            if tools_call:
                chat_messages = self.agents_map["sql_nav_executor"].chat_messages  # type: ignore
                # Get the only key from the dictionary
                agent_key = next(iter(chat_messages))  # type: ignore
                # Get the chat messages corresponding to the only key
                messages = chat_messages[agent_key]  # type: ignore
                return is_agent_stuck_in_loop(messages)  # type: ignore
            else:
                logger.info("Terminating sql executor")
                return True

        sql_nav_executor_agent = UserProxyAgent_SequentialFunctionExecution(
            name="sql_nav_executor",
            is_termination_msg=is_sql_executor_termination_message,
            human_input_mode="NEVER",
            llm_config=None,
            max_consecutive_auto_reply=self.nav_agent_number_of_rounds,
            code_execution_config={
                "last_n_messages": 1,
                "work_dir": "tasks",
                "use_docker": False,
            },
        )
        logger.info(">>> Created sql_nav_executor_agent: %s", sql_nav_executor_agent)
        return sql_nav_executor_agent

    def __create_time_keeper_nav_executor_agent(self) -> autogen.UserProxyAgent:
        """
        Create a UserProxyAgent instance for executing static wait operations.

        Returns:
            autogen.UserProxyAgent: An instance of UserProxyAgent.
        """

        def is_time_keeper_executor_termination_message(x: dict[str, str]) -> bool:  # type: ignore
            tools_call: Any = x.get("tool_calls", "")
            if tools_call:
                chat_messages = self.agents_map["time_keeper_nav_executor"].chat_messages  # type: ignore
                agent_key = next(iter(chat_messages))  # type: ignore
                messages = chat_messages[agent_key]  # type: ignore
                return is_agent_stuck_in_loop(messages)  # type: ignore
            else:
                logger.info("Terminating static waiter executor")
                return True

        time_keeper_nav_executor_agent = UserProxyAgent_SequentialFunctionExecution(
            name="time_keeper_nav_executor",
            is_termination_msg=is_time_keeper_executor_termination_message,
            human_input_mode="NEVER",
            llm_config=None,
            max_consecutive_auto_reply=self.nav_agent_number_of_rounds,
            code_execution_config={
                "last_n_messages": 1,
                "work_dir": "tasks",
                "use_docker": False,
            },
        )
        logger.info(
            ">>> Created time_keeper_nav_executor_agent: %s",
            time_keeper_nav_executor_agent,
        )
        return time_keeper_nav_executor_agent

    def __create_time_keeper_nav_agent(self, user_proxy_agent: UserProxyAgent_SequentialFunctionExecution) -> autogen.ConversableAgent:
        """Create a TimeKeeperNavAgent instance."""
        if not self.time_keeper_nav_agent_model_config or not self.nav_agent_config:
            raise ValueError("Static waiter nav agent config not initialized")

        time_keeper_nav_agent = TimeKeeperNavAgent(
            self.time_keeper_nav_agent_model_config,
            self.nav_agent_config["llm_config_params"],
            self.nav_agent_config.get("other_settings", {}).get("system_prompt"),
            user_proxy_agent,
        )
        return time_keeper_nav_agent.agent

    def __create_mcp_nav_executor_agent(self) -> autogen.UserProxyAgent:
        """
        Create a UserProxyAgent instance for executing MCP operations.

        Returns:
            autogen.UserProxyAgent: An instance of UserProxyAgent.

        """

        def is_mcp_executor_termination_message(x: dict[str, str]) -> bool:  # type: ignore

            tools_call: Any = x.get("tool_calls", "")
            if tools_call:
                chat_messages = self.agents_map["mcp_nav_executor"].chat_messages  # type: ignore
                # Get the only key from the dictionary
                agent_key = next(iter(chat_messages))  # type: ignore
                # Get the chat messages corresponding to the only key
                messages = chat_messages[agent_key]  # type: ignore
                return is_agent_stuck_in_loop(messages)  # type: ignore
            else:
                logger.info("Terminating MCP executor")
                return True

        mcp_nav_executor_agent = UserProxyAgent_SequentialFunctionExecution(
            name="mcp_nav_executor",
            is_termination_msg=is_mcp_executor_termination_message,
            human_input_mode="NEVER",
            llm_config=None,
            max_consecutive_auto_reply=self.nav_agent_number_of_rounds,
            code_execution_config={
                "last_n_messages": 1,
                "work_dir": "tasks",
                "use_docker": False,
            },
        )
        logger.info(">>> Created mcp_nav_executor_agent: %s", mcp_nav_executor_agent)
        return mcp_nav_executor_agent

    def __create_mcp_nav_agent(self, user_proxy_agent: UserProxyAgent_SequentialFunctionExecution) -> autogen.ConversableAgent:
        """Create a McpNavAgent instance."""
        if not self.mcp_nav_agent_model_config or not self.nav_agent_config:
            raise ValueError("MCP nav agent config not initialized")

        mcp_nav_agent = McpNavAgent(
            self.mcp_nav_agent_model_config,
            self.nav_agent_config["llm_config_params"],
            self.nav_agent_config.get("other_settings", {}).get("system_prompt"),
            user_proxy_agent,
        )
        return mcp_nav_agent.agent

    def __create_planner_agent(self, assistant_agent: autogen.ConversableAgent) -> autogen.ConversableAgent:
        """Create a Planner Agent instance."""
        if not self.planner_agent_model_config or not self.planner_agent_config:
            raise ValueError("Planner agent config not initialized")

        planner_agent = PlannerAgent(
            self.planner_agent_model_config,
            self.planner_agent_config["llm_config_params"],
            self.planner_agent_config.get("other_settings", {}).get("system_prompt"),
            assistant_agent,
        )
        return planner_agent.agent

    def __create_mem_agent(self) -> autogen.ConversableAgent:
        """
        Create a Memory Agent instance using RAG capabilities.

        Returns:
            autogen.ConversableAgent: An instance of AssistantAgent for memory management.
        """
        if not self.mem_agent_config:
            raise ValueError("Memory agent config not initialized")

        config = get_global_conf()

        if not config.should_use_dynamic_ltm():
            # Skip memory agent creation when dynamic LTM is disabled
            return None

        llm_config = {
            "config_list": self.mem_agent_model_config,
            **self.mem_agent_config["llm_config_params"],
        }

        # Initialize memory system
        namespace = f"{self.stake_id}_{config.timestamp}"
        self.memory = DynamicLTM(namespace=namespace, llm_config=llm_config)

        # Get the agents from memory system
        mem_agent, mem_user_proxy = self.memory.get_agents()

        # Add memory agents to the agents map
        self.agents_map["mem_agent"] = mem_agent
        self.agents_map["mem_user_proxy"] = mem_user_proxy

        return mem_agent

    def save_to_memory(self, content: str) -> None:
        """Helper method to save content to memory."""
        config = get_global_conf()
        if not config.should_use_dynamic_ltm():
            # Skip saving when dynamic LTM is disabled
            return

        if self.memory:
            self.memory.save_content(content)
        else:
            logger.warning("Memory system not initialized")

    def __create_helper_agent(self) -> autogen.ConversableAgent:
        """
        Create a Helper Agent instance.

        Returns:
            autogen.ConversableAgent: An instance of ConversableAgent for providing assistance.
        """
        llm_config = {
            "config_list": self.helper_agent_model_config,
            **self.helper_agent_config["llm_config_params"],  # type: ignore
        }

        # helper_agent = autogen.ConversableAgent(
        #     name="helper_agent",
        #     llm_config=llm_config,
        #     system_message=self.helper_agent_config["other_settings"].get("system_prompt", "I am a helper agent that assists with various tasks and provides guidance."),  # type: ignore
        #     human_input_mode="NEVER",
        #     max_consecutive_auto_reply=self.nav_agent_number_of_rounds,
        # )

        helper_agent = create_multimodal_agent(
            name="image-comparer",
            system_message="You are a visual comparison agent. You can compare images and provide feedback. Your only purpose is to do visual comparison of images",
            llm_config=llm_config,
        )

        return helper_agent

    async def clean_up_plan(self) -> None:
        """Clean up the plan after each command is processed."""
        config = get_global_conf()
        if config.should_use_dynamic_ltm() and self.memory:
            self.memory.clear()

        planner_agent = self.agents_map.get("planner_agent")
        if isinstance(planner_agent, autogen.ConversableAgent):
            planner_agent.clear_history()

        user_agent = self.agents_map.get("user")
        if isinstance(user_agent, autogen.ConversableAgent):
            user_agent.clear_history()

        logger.info("Plan cleaned up.")

    async def _query_memory(self, context: str) -> str:
        """Query the memory system."""
        config = get_global_conf()
        if not config.should_use_dynamic_ltm():
            # Skip querying when dynamic LTM is disabled
            return ""

        if self.memory:
            return await self.memory.query(context)
        return ""

    async def process_command(self, command: str, *args: Any, current_url: str | None = None, **kwargs: Any) -> autogen.ChatResult | None:
        """
        Process a command by sending it to one or more agents.

        Args:
            command (str): The command to be processed.
            current_url (str, optional): The current URL of the browser. Defaults to None.

        Returns:
            autogen.ChatResult | None: The result of the command processing, or None if an error occurred.
        """
        current_url_prompt_segment = ""
        if current_url:
            current_url_prompt_segment = f"Current Page: {current_url}"
        prompt = Template(LLM_PROMPTS["COMMAND_EXECUTION_PROMPT"]).substitute(command=command, current_url_prompt_segment=current_url_prompt_segment)

        config = get_global_conf()
        if config.should_use_dynamic_ltm():
            # Only query memory if dynamic LTM is enabled
            mem_fetch = await self._query_memory(prompt)
            prompt += "\n\nEXTRA INFORMATION: " + mem_fetch

        logger.info("Prompt for command: %s", prompt)
        with Cache.disk(cache_seed=5) as cache:
            try:
                if self.agents_map is None:
                    raise ValueError("Agents map is not initialized.")

                result = await self.agents_map["user"].a_initiate_chat(  # type: ignore
                    self.agents_map["planner_agent"],  # self.manager # type: ignore
                    max_turns=self.planner_number_of_rounds,
                    message=prompt,
                    silent=False,
                    cache=cache,
                )
                return result
            except openai.BadRequestError as bre:
                logger.error('Unable to process command: "%s". %s', command, bre)
                traceback.print_exc()
            return None<|MERGE_RESOLUTION|>--- conflicted
+++ resolved
@@ -520,8 +520,6 @@
         agents_map["time_keeper_nav_agent"] = self.__create_time_keeper_nav_agent(agents_map["time_keeper_nav_executor"])
         agents_map["mcp_nav_executor"] = self.__create_mcp_nav_executor_agent()
         agents_map["mcp_nav_agent"] = self.__create_mcp_nav_agent(agents_map["mcp_nav_executor"])
-<<<<<<< HEAD
-=======
         # Provide MCP agents to the MCP toolkit layer for native registration
         try:
 
@@ -530,7 +528,6 @@
             logger.error(
                 f"Failed to set MCP agents for toolkit registration: {e}"
             )
->>>>>>> 1ecf45f0
         agents_map["planner_agent"] = self.__create_planner_agent(agents_map["user"])
         return agents_map
 
