import asyncio
import datetime
import json
import os
import tempfile
import traceback
import uuid
from string import Template
from typing import Any, Dict, Optional, Union, cast

import autogen  # type: ignore
import nest_asyncio  # type: ignore
import openai
from autogen import AssistantAgent, Cache
from autogen.agentchat.contrib.retrieve_user_proxy_agent import RetrieveUserProxyAgent
from testzeus_hercules.config import get_global_conf
from testzeus_hercules.core.device_manager import DeviceManager
from testzeus_hercules.core.agents.api_nav_agent import ApiNavAgent
from testzeus_hercules.core.agents.browser_nav_agent import BrowserNavAgent
from testzeus_hercules.core.agents.mobile_nav_agent import MobileNavAgent
from testzeus_hercules.core.agents.high_level_planner_agent import PlannerAgent
from testzeus_hercules.core.agents.sec_nav_agent import SecNavAgent
from testzeus_hercules.core.agents.sql_nav_agent import SqlNavAgent
from testzeus_hercules.core.agents.time_keeper_nav_agent import TimeKeeperNavAgent
from testzeus_hercules.core.extra_tools import *
from testzeus_hercules.core.memory.dynamic_ltm import DynamicLTM
from testzeus_hercules.core.memory.state_handler import store_run_data
from testzeus_hercules.core.post_process_responses import (
    final_reply_callback_planner_agent as notify_planner_messages,  # type: ignore
)
from testzeus_hercules.core.prompts import LLM_PROMPTS
from testzeus_hercules.core.browser_tools.get_url import geturl
from testzeus_hercules.telemetry import EventData, EventType, add_event
from testzeus_hercules.utils.detect_llm_loops import is_agent_stuck_in_loop
from testzeus_hercules.utils.llm_helper import (
    convert_model_config_to_autogen_format,
    create_multimodal_agent,
    extract_target_helper,
    format_plan_steps,
    parse_agent_response,
    process_chat_message_content,
)
from testzeus_hercules.utils.logger import logger
from testzeus_hercules.utils.response_parser import parse_response
from testzeus_hercules.utils.sequential_function_call import (
    UserProxyAgent_SequentialFunctionExecution,
)
from testzeus_hercules.utils.timestamp_helper import get_timestamp_str
from testzeus_hercules.utils.ui_messagetype import MessageType

nest_asyncio.apply()  # type: ignore
from autogen import oai


class SimpleHercules:
    """
    A wrapper class for interacting with the Autogen library.

    Args:
        max_chat_round (int): The maximum number of chat rounds.

    Attributes:
        number_of_rounds (int): The maximum number of chat rounds.
        agents_map (dict): A dictionary of the agents that are instantiated in this autogen instance.

    """

    def __init__(
        self,
        stake_id: str,
        save_chat_logs_to_files: bool = True,
        planner_max_chat_round: int = 500,
        nav_max_chat_round: int = 10,
    ):
        self.timestamp = get_timestamp_str()
        oai.Completion.set_cache(5, cache_path_root=".cache")
        self.planner_number_of_rounds = planner_max_chat_round
        self.nav_agent_number_of_rounds = nav_max_chat_round

        self.agents_map: Dict[
            str,
            Union[
                UserProxyAgent_SequentialFunctionExecution,
                autogen.ConversableAgent,
                AssistantAgent,
                RetrieveUserProxyAgent,
            ],
        ] = {}
        self._memory_docs_path: Optional[str] = None

        self.planner_agent_model_config: Optional[list[Dict[str, Any]]] = None
        self.navigation_nav_agent_model_config: Optional[list[Dict[str, Any]]] = None
        self.api_nav_agent_model_config: Optional[list[Dict[str, Any]]] = None
        self.sec_nav_agent_model_config: Optional[list[Dict[str, Any]]] = None
        self.sql_nav_agent_model_config: Optional[list[Dict[str, Any]]] = None
        self.time_keeper_nav_agent_model_config: Optional[list[Dict[str, Any]]] = None
        self.mem_agent_model_config: Optional[list[Dict[str, Any]]] = None
        self.helper_agent_model_config: Optional[list[Dict[str, Any]]] = None

        self.planner_agent_config: Optional[Dict[str, Any]] = None
        self.nav_agent_config: Optional[Dict[str, Any]] = None
        self.mem_agent_config: Optional[Dict[str, Any]] = None
        self.helper_agent_config: Optional[Dict[str, Any]] = None
        self.stake_id = stake_id
        self.chat_logs_dir: str = get_global_conf().get_source_log_folder_path(
            self.stake_id
        )
        self.save_chat_logs_to_files = save_chat_logs_to_files
        self.device_manager_type = get_global_conf().get_device_manager()
        self.device_manager = DeviceManager(
            stake_id=self.stake_id
        ).get_device_instance()
        self.memory: Optional[DynamicLTM] = None

    @classmethod
    async def create(
        cls,
        stake_id: str,
        planner_agent_config: dict[str, Any],
        nav_agent_config: dict[str, Any],
        mem_agent_config: dict[str, Any],
        helper_agent_config: dict[str, Any],
        save_chat_logs_to_files: bool = True,
        planner_max_chat_round: int = 500,
        nav_max_chat_round: int = 10,
    ) -> "SimpleHercules":
        """
        Create an instance of SimpleHercules.

        Args:
            planner_agent_config: dict[str, Any]: A dictionary containing the configuration parameters for the planner agent. For example:
                {
                    "model_name": "gpt-4o",
                    "model_api_key": "",
                    "model_base_url": null,
                    "system_prompt": ["optional prompt unless you want to use the built in"],
                    "llm_config_params": { #all name value pairs here will go to the llm config of autogen verbatim
                        "cache_seed": null,
                        "temperature": 0.001,
                        "top_p": 0.001
                    }
                }
            nav_agent_config: dict[str, Any]: A dictionary containing the configuration parameters for the browser navigation agent. Same format as planner_agent_config.
            mem_agent_config: dict[str, Any]: A dictionary containing the configuration parameters for the memory agent. Same format as planner_agent_config.
            helper_agent_config: dict[str, Any]: A dictionary containing the configuration parameters for the helper agent. Same format as planner_agent_config.
            save_chat_logs_to_files (bool, optional): Whether to save chat logs to files. Defaults to True.
            planner_max_chat_rounds (int, optional): The maximum number of chat rounds for the planner. Defaults to 50.
            nav_max_chat_round (int, optional): The maximum number of chat rounds for the navigation navigation agent. Defaults to 10.

        Returns:
            SimpleHercules: An instance of SimpleHercules.

        """
        logger.info(
            f">>> Creating SimpleHercules, Planner max chat rounds: {planner_max_chat_round}, navigation nav max chat rounds: {nav_max_chat_round}. Save chat logs to files: {save_chat_logs_to_files}"
        )
        # Create an instance of cls
        self = cls(
            stake_id,
            save_chat_logs_to_files=save_chat_logs_to_files,
            planner_max_chat_round=planner_max_chat_round,
            nav_max_chat_round=nav_max_chat_round,
        )

        os.environ["AUTOGEN_USE_DOCKER"] = "False"

        self.planner_agent_config = planner_agent_config
        self.nav_agent_config = nav_agent_config
        self.mem_agent_config = mem_agent_config
        self.helper_agent_config = helper_agent_config

        self.planner_agent_model_config = convert_model_config_to_autogen_format(
            self.planner_agent_config["model_config_params"]
        )
        self.navigation_nav_agent_model_config = convert_model_config_to_autogen_format(
            self.nav_agent_config["model_config_params"]
        )
        self.api_nav_agent_model_config = convert_model_config_to_autogen_format(
            self.nav_agent_config["model_config_params"]
        )
        self.sec_nav_agent_model_config = convert_model_config_to_autogen_format(
            self.nav_agent_config["model_config_params"]
        )
        self.sql_nav_agent_model_config = convert_model_config_to_autogen_format(
            self.nav_agent_config["model_config_params"]
        )
        self.time_keeper_nav_agent_model_config = (
            convert_model_config_to_autogen_format(
                self.nav_agent_config["model_config_params"]
            )
        )
        self.mem_agent_model_config = convert_model_config_to_autogen_format(
            self.mem_agent_config["model_config_params"]
        )
        self.helper_agent_model_config = convert_model_config_to_autogen_format(
            self.helper_agent_config["model_config_params"]
        )
        self.agents_map = await self.__initialize_agents()

        def trigger_nested_chat(manager: autogen.ConversableAgent) -> bool:  # type: ignore
            content: str = (
                manager.last_message(manager.last_speaker)["content"]
                if isinstance(manager, autogen.GroupChatManager)
                else manager.last_message()["content"]
            )

            parsed = parse_agent_response(content)
            next_step = parsed.get("next_step")
            plan = parsed.get("plan")
            target_helper = parsed.get("target_helper", "")
            is_assert = json.loads(parsed.get("is_assert", "false")) or False
            is_passed = json.loads(parsed.get("is_passed", "false")) or False
            assert_summary = parsed.get("assert_summary", "")
            is_terminated = json.loads(parsed.get("is_terminated", "false")) or False
            is_completed = json.loads(parsed.get("is_completed", "false")) or False
            final_response = parsed.get("final_response", "")

            if plan is not None and isinstance(plan, list):
                plan = format_plan_steps(plan)
                notify_planner_messages(
                    plan,
                    message_type=MessageType.PLAN,
                    stake_id=self.stake_id,
                    helper_name=target_helper,
                    is_assert=is_assert,
                    is_passed=is_passed,
                    assert_summary=assert_summary,
                    is_terminated=is_terminated,
                    is_completed=is_completed,
                    final_response=final_response,
                )
                return True

            if next_step is None:
                notify_planner_messages(
                    "Received no response, terminating..",
                    message_type=MessageType.INFO,
                    stake_id=self.stake_id,
                    helper_name=target_helper,
                    is_assert=is_assert,
                    is_passed=is_passed,
                    assert_summary=assert_summary,
                    is_terminated=is_terminated,
                    is_completed=is_completed,
                    final_response=final_response,
                )
                return False

            notify_planner_messages(
                next_step,
                message_type=MessageType.STEP,
                stake_id=self.stake_id,
                helper_name=target_helper,
                is_assert=is_assert,
                is_passed=is_passed,
                assert_summary=assert_summary,
                is_terminated=is_terminated,
                is_completed=is_completed,
                final_response=final_response,
            )
            return True

        def get_current_state() -> str:
            if self.device_manager_type == "playwright":
                return asyncio.run(geturl())
            elif self.device_manager_type == "appium":
                return "Current Device View: " + asyncio.run(
                    self.device_manager.get_current_screen_state()
                )
            else:
                return "Current state not clear, try to check"

        def my_custom_summary_method(sender: autogen.ConversableAgent, recipient: autogen.ConversableAgent, summary_args: dict = {}):  # type: ignore
            self.save_chat_log(sender, recipient)  # type: ignore
            do_we_need_get_cur_state = False
            if isinstance(recipient, autogen.GroupChatManager):
                if "navigation" in recipient.last_speaker.name:
                    do_we_need_get_cur_state = True
                last_message = recipient.last_message(recipient.last_speaker)["content"]
            else:
                last_message = recipient.last_message(sender)["content"]  # type: ignore

            if not last_message or last_message.strip() == "":  # type: ignore
                return "I received an empty message. This is not an error and is recoverable. Try to reformulate the task..."
            elif "##TERMINATE TASK##" in last_message:
                last_message = last_message.replace("##TERMINATE TASK##", "")  # type: ignore
<<<<<<< HEAD
                if last_message and do_we_need_get_cur_state:
                    last_message += " " + get_current_state()
                if "[FLAG::PASS]" in last_message:
=======
                if last_message and do_we_need_get_url:
                    last_message += " " + get_url()
                if "##FLAG::SAVE_IN_MEM##" in last_message:
>>>>>>> 7794d3f4
                    mem = "Context from previous steps: " + last_message + "\n"
                    self.save_to_memory(mem)
                    store_run_data(mem)

            try:
                planner_agent = self.agents_map.get("planner_agent")
                if planner_agent and isinstance(
                    planner_agent, autogen.ConversableAgent
                ):
                    last_msg = planner_agent.last_message()
                    if isinstance(last_msg, dict):
                        target_helper = last_msg.get("target_helper", "")
                        is_assert = (
                            json.loads(last_msg.get("is_assert", "false")) or False
                        )
                        is_passed = (
                            json.loads(last_msg.get("is_passed", "false")) or False
                        )
                        assert_summary = last_msg.get("assert_summary", "")
                        is_terminated = (
                            json.loads(last_msg.get("is_terminated", "false")) or False
                        )
                        final_response = last_msg.get("final_response", "")
                        notify_planner_messages(
                            last_message,
                            message_type=MessageType.STEP,
                            stake_id=self.stake_id,
                            helper_name=target_helper,
                            is_assert=is_assert,
                            is_passed=is_passed,
                            assert_summary=assert_summary,
                            is_terminated=is_terminated,
                            is_completed=True,
                            final_response=final_response,
                        )
            except Exception as e:
                logger.error(
                    f"Failed to send notification to planner regarding action completion with last_message: {last_message} with exception {e}"
                )
            return last_message

        def reflection_message(recipient, messages, sender, config):  # type: ignore
            last_message = messages[-1]["content"]  # type: ignore
            content_json = parse_response(last_message)  # type: ignore
            next_step = content_json.get("next_step", None)
            target_helper = content_json.get("target_helper", "Not_Applicable")
            if target_helper == "Not_Applicable":
                target_helper = ""

            if next_step is None:
                logger.error("Message to nested chat returned None")
                return None
            else:
                url = ""
                if "navigation" in target_helper:
                    url = get_current_state()
                if target_helper.strip():
                    next_step = next_step.strip() + " " + url + f" ##target_helper: {target_helper}##"  # type: ignore
                    # Query memory using abstract method
                    mem_fetch = asyncio.run(self._query_memory(next_step))
                    next_step = (
                        "\n\nUSEFUL INFORMATION FOR FUNCTION CALL: "
                        + mem_fetch
                        + "\n\nTASK FOR HELPER: "
                        + next_step
                    )
                    return next_step  # type: ignore
                else:
                    logger.error("Target helper not found in the response")
                    return "skip this step and return only JSON"  # type: ignore

        # Updated logic to handle agent names with underscores
        nav_agents_names = list(
            set(
                [
                    "_".join(
                        agent_name.split("_")[:-2]
                    )  # Take all parts except 'nav_agent' or 'nav_executor'
                    for agent_name in self.agents_map.keys()
                    if agent_name.endswith("_nav_agent")
                    or agent_name.endswith("_nav_executor")
                ]
            )
        )

        group_participants_names = [
            f"{agent_name}_nav_agent" for agent_name in nav_agents_names
        ] + [f"{agent_name}_nav_executor" for agent_name in nav_agents_names]

        logger.info(f"Group participants names: {group_participants_names}")

        def state_transition(last_speaker, groupchat) -> autogen.ConversableAgent | None:  # type: ignore
            last_message = groupchat.messages[-1]["content"]
            target_helper = extract_target_helper(last_message)

            if "##TERMINATE TASK##" in last_message.strip():
                return None

            if last_speaker is self.agents_map["user"]:
                if target_helper in nav_agents_names:
                    return self.agents_map[f"{target_helper}_nav_agent"]
                return None
            elif last_speaker in [
                self.agents_map[f"{agent_name}_nav_agent"]
                for agent_name in nav_agents_names
            ]:
                # Get the base name by removing '_nav_agent' suffix
                base_name = last_speaker.name.rsplit("_nav_agent", 1)[0]
                return self.agents_map[f"{base_name}_nav_executor"]
            else:
                # Get the base name by removing '_nav_executor' suffix
                base_name = last_speaker.name.rsplit("_nav_executor", 1)[0]
                return self.agents_map[f"{base_name}_nav_agent"]

        gm_llm_config = {
            "config_list": self.planner_agent_model_config,
            **self.planner_agent_config["llm_config_params"],
        }

        groupchat = autogen.GroupChat(
            agents=[
                self.agents_map[agent_name] for agent_name in group_participants_names
            ],
            messages=[],
            max_round=self.planner_number_of_rounds,
            # select_speaker_auto_verbose=True,
            speaker_selection_method=state_transition,
        )

        manager = autogen.GroupChatManager(
            groupchat=groupchat,
            llm_config=gm_llm_config,
        )  # type: ignore

        with Cache.disk(cache_seed=5) as cache:
            self.agents_map["user"].register_nested_chats(
                [
                    {
                        "chat_id": uuid.uuid4(),
                        "sender": self.agents_map["user"],
                        "recipient": manager,
                        "message": reflection_message,
                        "max_turns": 1,
                        "summary_method": my_custom_summary_method,
                    }
                ],
                trigger=trigger_nested_chat,
                cache=cache,
            )
        return self

    @classmethod
    def convert_model_config_to_autogen_format(
        cls, model_config: dict[str, str]
    ) -> list[dict[str, Any]]:
        env_var: list[dict[str, str]] = [model_config]
        with tempfile.NamedTemporaryFile(delete=False, mode="w") as temp:
            json.dump(env_var, temp)
            temp_file_path = temp.name

        return autogen.config_list_from_json(env_or_file=temp_file_path)

    def get_chat_logs_dir(self) -> str | None:
        """
        Get the directory for saving chat logs with timestamp.

        Returns:
            str|None: The directory path or None if there is not one
        """
        # Get paths from config with timestamp
        return get_global_conf().get_source_log_folder_path(self.stake_id)

    def set_chat_logs_dir(self, chat_logs_dir: str) -> None:
        """
        Set the directory for saving chat logs.

        Args:
            chat_logs_dir (str): The directory path.

        """
        self.chat_logs_dir = chat_logs_dir

    def save_chat_log(
        self, sender: autogen.ConversableAgent, receiver: autogen.ConversableAgent
    ) -> None:
        messages_str_keys = {str(key): value for key, value in sender.chat_messages.items()}  # type: ignore
        res_output_thoughts_logs_di: dict[str, list[dict[str, Any]]] = {}
        for key, value in messages_str_keys.items():
            if res_output_thoughts_logs_di.get(sender.agent_name):
                res_output_thoughts_logs_di[sender.agent_name] += value
            else:
                res_output_thoughts_logs_di[sender.agent_name] = value

        for key, vals in res_output_thoughts_logs_di.items():
            for idx, val in enumerate(vals):
                logger.debug(f"{sender.name} chat log: {val}")
                content = val["content"]
                res_content: Any = content
                if isinstance(content, str):
                    content = content.replace("```json", "").replace("```", "").strip()
                    try:
                        res_content = json.loads(content)
                    except json.JSONDecodeError:
                        logger.debug(
                            f"Failed to decode JSON: {content}, keeping as multiline string"
                        )
                        res_content = content
                elif isinstance(content, dict):
                    res_content = content
                elif isinstance(content, list):
                    if isinstance(content[0], dict):
                        res_content = content

                res_output_thoughts_logs_di[key][idx]["content"] = (
                    process_chat_message_content(val["content"])
                )

        if not self.save_chat_logs_to_files:
            logger.info(
                "Nested chat logs",
                extra={
                    f"log_between_sender_{sender.name}_rec_{receiver.name}": res_output_thoughts_logs_di
                },
            )
        else:
            chat_logs_file = os.path.join(
                self.get_chat_logs_dir() or "",
                f"log_between_sender-{sender.name}-rec-{receiver.name}_{str(datetime.datetime.now().strftime('%Y-%m-%dT%H-%M-%S-%f'))}.json",
            )
            # Save the chat log to a file
            with open(chat_logs_file, "w") as file:
                json.dump(res_output_thoughts_logs_di, file, indent=4)

    async def __initialize_agents(self) -> dict[str, autogen.ConversableAgent]:
        """
        Instantiate all agents with their appropriate prompts/tools.

        Returns:
            dict: A dictionary of agent instances.

        """
        agents_map: dict[
            str, UserProxyAgent_SequentialFunctionExecution | autogen.ConversableAgent
        ] = {}
        agents_map["mem_agent"] = self.__create_mem_agent()
        agents_map["helper_agent"] = self.__create_helper_agent()
        agents_map["user"] = await self.__create_user_delegate_agent()
        agents_map["navigation_nav_executor"] = (
            self.__create_navigation_nav_executor_agent()
        )
        agents_map["navigation_nav_agent"] = self.__create_navigation_nav_agent(
            agents_map["navigation_nav_executor"]
        )
        agents_map["api_nav_executor"] = self.__create_api_nav_executor_agent()
        agents_map["api_nav_agent"] = self.__create_api_nav_agent(
            agents_map["api_nav_executor"]
        )
        agents_map["sec_nav_executor"] = self.__create_sec_nav_executor_agent()
        agents_map["sec_nav_agent"] = self.__create_sec_nav_agent(
            agents_map["sec_nav_executor"]
        )
        agents_map["sql_nav_executor"] = self.__create_sql_nav_executor_agent()
        agents_map["sql_nav_agent"] = self.__create_sql_nav_agent(
            agents_map["sql_nav_executor"]
        )
        agents_map["time_keeper_nav_executor"] = (
            self.__create_time_keeper_nav_executor_agent()
        )
        agents_map["time_keeper_nav_agent"] = self.__create_time_keeper_nav_agent(
            agents_map["time_keeper_nav_executor"]
        )
        agents_map["planner_agent"] = self.__create_planner_agent(agents_map["user"])
        return agents_map

    async def __create_user_delegate_agent(self) -> autogen.ConversableAgent:
        """
        Create a ConversableAgent instance.

        Returns:
            autogen.ConversableAgent: An instance of ConversableAgent.

        """

        def is_planner_termination_message(x: dict[str, str]) -> bool:  # type: ignore
            should_terminate = False
            function: Any = x.get("function", None)
            if function is not None:
                return False

            content: Any = x.get("content", "")
            if content is None:
                content = ""
                should_terminate = True
            else:
                try:
                    content_json = parse_response(content)
                    _terminate = content_json.get("terminate", "no")
                    final_response = content_json.get("final_response", None)
                    if _terminate == "yes":
                        should_terminate = True
                        if final_response:
                            notify_planner_messages(
                                final_response, message_type=MessageType.ANSWER
                            )
                except json.JSONDecodeError:
                    logger.error(
                        "Error decoding JSON response:\n{content}.\nTerminating.."
                    )
                    should_terminate = True

            return should_terminate  # type: ignore

        task_delegate_agent = UserProxyAgent_SequentialFunctionExecution(
            name="user",
            llm_config=False,
            system_message=LLM_PROMPTS["USER_AGENT_PROMPT"],
            is_termination_msg=is_planner_termination_message,  # type: ignore
            human_input_mode="NEVER",
            max_consecutive_auto_reply=self.planner_number_of_rounds,
        )
        return task_delegate_agent

    def __create_navigation_nav_executor_agent(self) -> autogen.UserProxyAgent:
        """
        Create a UserProxyAgent instance for executing navigation control.

        Returns:
            autogen.UserProxyAgent: An instance of UserProxyAgent.

        """

        def is_navigation_executor_termination_message(x: dict[str, str]) -> bool:  # type: ignore

            tools_call: Any = x.get("tool_calls", "")
            if tools_call:
                chat_messages = self.agents_map["navigation_nav_executor"].chat_messages  # type: ignore
                # Get the only key from the dictionary
                agent_key = next(iter(chat_messages))  # type: ignore
                # Get the chat messages corresponding to the only key
                messages = chat_messages[agent_key]  # type: ignore
                return is_agent_stuck_in_loop(messages)  # type: ignore
            else:
                logger.info("Terminating navigation executor")
                return True

        navigation_nav_executor_agent = UserProxyAgent_SequentialFunctionExecution(
            name="navigation_nav_executor",
            is_termination_msg=is_navigation_executor_termination_message,
            human_input_mode="NEVER",
            llm_config=None,
            max_consecutive_auto_reply=self.nav_agent_number_of_rounds,
            code_execution_config={
                "last_n_messages": 1,
                "work_dir": "tasks",
                "use_docker": False,
            },
        )
        logger.info(
            ">>> Created navigation_nav_executor_agent: %s",
            navigation_nav_executor_agent,
        )
        return navigation_nav_executor_agent

    def __create_navigation_nav_agent(
        self, user_proxy_agent: UserProxyAgent_SequentialFunctionExecution
    ) -> autogen.ConversableAgent:
        """
        Create a NavAgent instance.

        Args:
            user_proxy_agent (autogen.UserProxyAgent): The instance of UserProxyAgent that was created.

        Returns:
            autogen.AssistantAgent: An instance of NavAgent.

        """
        if self.device_manager_type == "playwright":
            init_cls = BrowserNavAgent
        elif self.device_manager_type == "appium":
            init_cls = MobileNavAgent
        else:
            init_cls = BrowserNavAgent

        navigation_nav_agent = init_cls(
            self.navigation_nav_agent_model_config,
            self.nav_agent_config["llm_config_params"],  # type: ignore
            self.nav_agent_config["other_settings"].get("system_prompt", None),
            user_proxy_agent,
        )  # type: ignore
        return navigation_nav_agent.agent

    def __create_api_nav_executor_agent(self) -> autogen.UserProxyAgent:
        """
        Create a UserProxyAgent instance for executing navigation control.

        Returns:
            autogen.UserProxyAgent: An instance of UserProxyAgent.

        """

        def is_api_executor_termination_message(x: dict[str, str]) -> bool:  # type: ignore

            tools_call: Any = x.get("tool_calls", "")
            if tools_call:
                chat_messages = self.agents_map["api_nav_executor"].chat_messages  # type: ignore
                # Get the only key from the dictionary
                agent_key = next(iter(chat_messages))  # type: ignore
                # Get the chat messages corresponding to the only key
                messages = chat_messages[agent_key]  # type: ignore
                return is_agent_stuck_in_loop(messages)  # type: ignore
            else:
                logger.info("Terminating api executor")
                return True

        api_nav_executor_agent = UserProxyAgent_SequentialFunctionExecution(
            name="api_nav_executor",
            is_termination_msg=is_api_executor_termination_message,
            human_input_mode="NEVER",
            llm_config=None,
            max_consecutive_auto_reply=self.nav_agent_number_of_rounds,
            code_execution_config={
                "last_n_messages": 1,
                "work_dir": "tasks",
                "use_docker": False,
            },
        )
        logger.info(">>> Created api_nav_executor_agent: %s", api_nav_executor_agent)
        return api_nav_executor_agent

    def __create_api_nav_agent(
        self, user_proxy_agent: UserProxyAgent_SequentialFunctionExecution
    ) -> autogen.ConversableAgent:
        """Create an ApiNavAgent instance."""
        if not self.api_nav_agent_model_config or not self.nav_agent_config:
            raise ValueError("API nav agent config not initialized")

        api_nav_agent = ApiNavAgent(
            self.api_nav_agent_model_config,
            self.nav_agent_config["llm_config_params"],
            self.nav_agent_config.get("other_settings", {}).get("system_prompt"),
            user_proxy_agent,
        )
        return api_nav_agent.agent

    def __create_sec_nav_executor_agent(self) -> autogen.UserProxyAgent:
        """
        Create a UserProxyAgent instance for executing navigation control.

        Returns:
            autogen.UserProxyAgent: An instance of UserProxyAgent.

        """

        def is_api_executor_termination_message(x: dict[str, str]) -> bool:  # type: ignore

            tools_call: Any = x.get("tool_calls", "")
            if tools_call:
                chat_messages = self.agents_map["api_nav_executor"].chat_messages  # type: ignore
                # Get the only key from the dictionary
                agent_key = next(iter(chat_messages))  # type: ignore
                # Get the chat messages corresponding to the only key
                messages = chat_messages[agent_key]  # type: ignore
                return is_agent_stuck_in_loop(messages)  # type: ignore
            else:
                logger.info("Terminating api sec executor")
                return True

        api_nav_executor_agent = UserProxyAgent_SequentialFunctionExecution(
            name="sec_nav_executor",
            is_termination_msg=is_api_executor_termination_message,
            human_input_mode="NEVER",
            llm_config=None,
            max_consecutive_auto_reply=self.nav_agent_number_of_rounds,
            code_execution_config={
                "last_n_messages": 1,
                "work_dir": "tasks",
                "use_docker": False,
            },
        )
        logger.info(">>> Created api_nav_executor_agent: %s", api_nav_executor_agent)
        return api_nav_executor_agent

    def __create_sec_nav_agent(
        self, user_proxy_agent: UserProxyAgent_SequentialFunctionExecution
    ) -> autogen.ConversableAgent:
        """Create a SecNavAgent instance."""
        if not self.sec_nav_agent_model_config or not self.nav_agent_config:
            raise ValueError("Security nav agent config not initialized")

        sec_nav_agent = SecNavAgent(
            self.sec_nav_agent_model_config,
            self.nav_agent_config["llm_config_params"],
            self.nav_agent_config.get("other_settings", {}).get("system_prompt"),
            user_proxy_agent,
        )
        return sec_nav_agent.agent

    def __create_sql_nav_agent(
        self, user_proxy_agent: UserProxyAgent_SequentialFunctionExecution
    ) -> autogen.ConversableAgent:
        """Create a SqlNavAgent instance."""
        if not self.sql_nav_agent_model_config or not self.nav_agent_config:
            raise ValueError("SQL nav agent config not initialized")

        sql_nav_agent = SqlNavAgent(
            self.sql_nav_agent_model_config,
            self.nav_agent_config["llm_config_params"],
            self.nav_agent_config.get("other_settings", {}).get("system_prompt"),
            user_proxy_agent,
        )
        return sql_nav_agent.agent

    def __create_sql_nav_executor_agent(self) -> autogen.UserProxyAgent:
        """
        Create a UserProxyAgent instance for executing navigation control.

        Returns:
            autogen.UserProxyAgent: An instance of UserProxyAgent.

        """

        def is_sql_executor_termination_message(x: dict[str, str]) -> bool:  # type: ignore

            tools_call: Any = x.get("tool_calls", "")
            if tools_call:
                chat_messages = self.agents_map["sql_nav_executor"].chat_messages  # type: ignore
                # Get the only key from the dictionary
                agent_key = next(iter(chat_messages))  # type: ignore
                # Get the chat messages corresponding to the only key
                messages = chat_messages[agent_key]  # type: ignore
                return is_agent_stuck_in_loop(messages)  # type: ignore
            else:
                logger.info("Terminating sql executor")
                return True

        sql_nav_executor_agent = UserProxyAgent_SequentialFunctionExecution(
            name="sql_nav_executor",
            is_termination_msg=is_sql_executor_termination_message,
            human_input_mode="NEVER",
            llm_config=None,
            max_consecutive_auto_reply=self.nav_agent_number_of_rounds,
            code_execution_config={
                "last_n_messages": 1,
                "work_dir": "tasks",
                "use_docker": False,
            },
        )
        logger.info(">>> Created sql_nav_executor_agent: %s", sql_nav_executor_agent)
        return sql_nav_executor_agent

    def __create_time_keeper_nav_executor_agent(self) -> autogen.UserProxyAgent:
        """
        Create a UserProxyAgent instance for executing static wait operations.

        Returns:
            autogen.UserProxyAgent: An instance of UserProxyAgent.
        """

        def is_time_keeper_executor_termination_message(x: dict[str, str]) -> bool:  # type: ignore
            tools_call: Any = x.get("tool_calls", "")
            if tools_call:
                chat_messages = self.agents_map["time_keeper_nav_executor"].chat_messages  # type: ignore
                agent_key = next(iter(chat_messages))  # type: ignore
                messages = chat_messages[agent_key]  # type: ignore
                return is_agent_stuck_in_loop(messages)  # type: ignore
            else:
                logger.info("Terminating static waiter executor")
                return True

        time_keeper_nav_executor_agent = UserProxyAgent_SequentialFunctionExecution(
            name="time_keeper_nav_executor",
            is_termination_msg=is_time_keeper_executor_termination_message,
            human_input_mode="NEVER",
            llm_config=None,
            max_consecutive_auto_reply=self.nav_agent_number_of_rounds,
            code_execution_config={
                "last_n_messages": 1,
                "work_dir": "tasks",
                "use_docker": False,
            },
        )
        logger.info(
            ">>> Created time_keeper_nav_executor_agent: %s",
            time_keeper_nav_executor_agent,
        )
        return time_keeper_nav_executor_agent

    def __create_time_keeper_nav_agent(
        self, user_proxy_agent: UserProxyAgent_SequentialFunctionExecution
    ) -> autogen.ConversableAgent:
        """Create a TimeKeeperNavAgent instance."""
        if not self.time_keeper_nav_agent_model_config or not self.nav_agent_config:
            raise ValueError("Static waiter nav agent config not initialized")

        time_keeper_nav_agent = TimeKeeperNavAgent(
            self.time_keeper_nav_agent_model_config,
            self.nav_agent_config["llm_config_params"],
            self.nav_agent_config.get("other_settings", {}).get("system_prompt"),
            user_proxy_agent,
        )
        return time_keeper_nav_agent.agent

    def __create_planner_agent(
        self, assistant_agent: autogen.ConversableAgent
    ) -> autogen.ConversableAgent:
        """Create a Planner Agent instance."""
        if not self.planner_agent_model_config or not self.planner_agent_config:
            raise ValueError("Planner agent config not initialized")

        planner_agent = PlannerAgent(
            self.planner_agent_model_config,
            self.planner_agent_config["llm_config_params"],
            self.planner_agent_config.get("other_settings", {}).get("system_prompt"),
            assistant_agent,
        )
        return planner_agent.agent

    def __create_mem_agent(self) -> autogen.ConversableAgent:
        """
        Create a Memory Agent instance using RAG capabilities.

        Returns:
            autogen.ConversableAgent: An instance of AssistantAgent for memory management.
        """
        if not self.mem_agent_config:
            raise ValueError("Memory agent config not initialized")

        config = get_global_conf()

        if not config.should_use_dynamic_ltm():
            # Skip memory agent creation when dynamic LTM is disabled
            return None

        llm_config = {
            "config_list": self.mem_agent_model_config,
            **self.mem_agent_config["llm_config_params"],
        }

        # Initialize memory system
        namespace = f"{self.stake_id}_{config.timestamp}"
        self.memory = DynamicLTM(namespace=namespace, llm_config=llm_config)

        # Get the agents from memory system
        mem_agent, mem_user_proxy = self.memory.get_agents()

        # Add memory agents to the agents map
        self.agents_map["mem_agent"] = mem_agent
        self.agents_map["mem_user_proxy"] = mem_user_proxy

        return mem_agent

    def save_to_memory(self, content: str) -> None:
        """Helper method to save content to memory."""
        config = get_global_conf()
        if not config.should_use_dynamic_ltm():
            # Skip saving when dynamic LTM is disabled
            return

        if self.memory:
            self.memory.save_content(content)
        else:
            logger.warning("Memory system not initialized")

    def __create_helper_agent(self) -> autogen.ConversableAgent:
        """
        Create a Helper Agent instance.

        Returns:
            autogen.ConversableAgent: An instance of ConversableAgent for providing assistance.
        """
        # llm_config = {
        #     "config_list": self.helper_agent_model_config,
        #     **self.helper_agent_config["llm_config_params"],  # type: ignore
        # }

        # helper_agent = autogen.ConversableAgent(
        #     name="helper_agent",
        #     llm_config=llm_config,
        #     system_message=self.helper_agent_config["other_settings"].get("system_prompt", "I am a helper agent that assists with various tasks and provides guidance."),  # type: ignore
        #     human_input_mode="NEVER",
        #     max_consecutive_auto_reply=self.nav_agent_number_of_rounds,
        # )

        helper_agent = create_multimodal_agent(
            name="image-comparer",
            system_message="You are a visual comparison agent. You can compare images and provide feedback. Your only purpose is to do visual comparison of images",
        )

        return helper_agent

    async def clean_up_plan(self) -> None:
        """Clean up the plan after each command is processed."""
        config = get_global_conf()
        if config.should_use_dynamic_ltm() and self.memory:
            self.memory.clear()

        planner_agent = self.agents_map.get("planner_agent")
        if isinstance(planner_agent, autogen.ConversableAgent):
            planner_agent.clear_history()

        user_agent = self.agents_map.get("user")
        if isinstance(user_agent, autogen.ConversableAgent):
            user_agent.clear_history()

        logger.info("Plan cleaned up.")

    async def _query_memory(self, context: str) -> str:
        """Query the memory system."""
        config = get_global_conf()
        if not config.should_use_dynamic_ltm():
            # Skip querying when dynamic LTM is disabled
            return ""

        if self.memory:
            return await self.memory.query(context)
        return ""

    async def process_command(
        self, command: str, *args: Any, current_state: str | None = None, **kwargs: Any
    ) -> autogen.ChatResult | None:

        current_state_prompt_segment = ""
        if current_state:
            if self.device_manager_type == "playwright":
                current_state_prompt_segment = f"Current Page: {current_state}"
            elif self.device_manager_type == "appium":
                current_state_prompt_segment = f"Current Device View: {current_state}"
            else:
                current_state_prompt_segment = f"Current State: {current_state}"

        prompt = Template(LLM_PROMPTS["COMMAND_EXECUTION_PROMPT"]).substitute(
            command=command, current_state_prompt_segment=current_state_prompt_segment
        )

        config = get_global_conf()
        if config.should_use_dynamic_ltm():
            # Only query memory if dynamic LTM is enabled
            mem_fetch = await self._query_memory(prompt)
            prompt = (
                "\n\nUSEFUL INFORMATION: "
                + mem_fetch
                + "\n\nTESTING INSTRUCTIONS: "
                + prompt
            )

        logger.info("Prompt for command: %s", prompt)
        with Cache.disk(cache_seed=5) as cache:
            try:
                if self.agents_map is None:
                    raise ValueError("Agents map is not initialized.")

                result = await self.agents_map["user"].a_initiate_chat(  # type: ignore
                    self.agents_map["planner_agent"],  # self.manager # type: ignore
                    max_turns=self.planner_number_of_rounds,
                    message=prompt,
                    silent=False,
                    cache=cache,
                )
                return result
            except openai.BadRequestError as bre:
                logger.error('Unable to process command: "%s". %s', command, bre)
                traceback.print_exc()
            return None<|MERGE_RESOLUTION|>--- conflicted
+++ resolved
@@ -284,15 +284,9 @@
                 return "I received an empty message. This is not an error and is recoverable. Try to reformulate the task..."
             elif "##TERMINATE TASK##" in last_message:
                 last_message = last_message.replace("##TERMINATE TASK##", "")  # type: ignore
-<<<<<<< HEAD
-                if last_message and do_we_need_get_cur_state:
-                    last_message += " " + get_current_state()
-                if "[FLAG::PASS]" in last_message:
-=======
                 if last_message and do_we_need_get_url:
                     last_message += " " + get_url()
                 if "##FLAG::SAVE_IN_MEM##" in last_message:
->>>>>>> 7794d3f4
                     mem = "Context from previous steps: " + last_message + "\n"
                     self.save_to_memory(mem)
                     store_run_data(mem)
