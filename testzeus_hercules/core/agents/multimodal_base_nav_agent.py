from datetime import datetime
from string import Template
from typing import Any, List, Dict

from testzeus_hercules.config import get_global_conf
from testzeus_hercules.core.agents.base_nav_agent import BaseNavAgent
from testzeus_hercules.utils.llm_helper import MultimodalConversableAgent
from testzeus_hercules.utils.logger import logger


class MultimodalBaseNavAgent(BaseNavAgent):
    agent_name: str = "multimodal_base_nav_agent"
    prompt = "Base Multimodal Agent"

    def __init__(
        self,
        model_config_list: list[dict[str, Any]],
        llm_config_params: dict[str, Any],
        system_prompt: str | None,
        nav_executor: Any,
        agent_name: str = None,
        agent_prompt: str | None = None,
    ) -> None:
        """
        Initialize the MultimodalBaseNavAgent using MultimodalConversableAgent instead of ConversableAgent.
        """
        self.nav_executor = nav_executor
        user_ltm = self.get_ltm()
        agent_name = self.agent_name if agent_name is None else agent_name

        system_message = agent_prompt or self.prompt
        if system_prompt and len(system_prompt) > 0:
            if isinstance(system_prompt, list):
                system_message = "\n".join(system_prompt)
            else:
                system_message = system_prompt
            logger.info(
                f"Using custom system prompt for MultimodalBaseNavAgent: {system_message}"
            )

<<<<<<< HEAD
        system_message = (
            system_message
            + "\n"
            + f"Today's date is {datetime.now().strftime('%d %B %Y')}"
        )
        if False and user_ltm:
            user_ltm = "\n" + user_ltm
            system_message = Template(system_message).substitute(
                basic_test_information=user_ltm
            )

        logger.info(
            f"Nav agent {agent_name} using model: {model_config_list[0]['model']}"
        )
=======
        system_message = system_message + "\n" + f"Today's date is {datetime.now().strftime('%d %B %Y')}"
        config = get_global_conf()

        if not config.should_use_dynamic_ltm() and user_ltm:  # Use static LTM when dynamic is disabled
            user_ltm = "\n" + user_ltm
            system_message = Template(system_message).substitute(basic_test_information=user_ltm)
        logger.info(f"Nav agent {agent_name} using model: {model_config_list[0]['model']}")
>>>>>>> 9eaa08aa

        # Use MultimodalConversableAgent instead of ConversableAgent
        self.agent = MultimodalConversableAgent(
            name=agent_name,
            system_message=system_message,
            llm_config={
                "config_list": model_config_list,
                **llm_config_params,  # unpack all the name value pairs in llm_config_params as is
            },
            human_input_mode="NEVER",
        )

        self.register_tools()<|MERGE_RESOLUTION|>--- conflicted
+++ resolved
@@ -38,30 +38,23 @@
                 f"Using custom system prompt for MultimodalBaseNavAgent: {system_message}"
             )
 
-<<<<<<< HEAD
         system_message = (
             system_message
             + "\n"
             + f"Today's date is {datetime.now().strftime('%d %B %Y')}"
         )
-        if False and user_ltm:
+        config = get_global_conf()
+
+        if (
+            not config.should_use_dynamic_ltm() and user_ltm
+        ):  # Use static LTM when dynamic is disabled
             user_ltm = "\n" + user_ltm
             system_message = Template(system_message).substitute(
                 basic_test_information=user_ltm
             )
-
         logger.info(
             f"Nav agent {agent_name} using model: {model_config_list[0]['model']}"
         )
-=======
-        system_message = system_message + "\n" + f"Today's date is {datetime.now().strftime('%d %B %Y')}"
-        config = get_global_conf()
-
-        if not config.should_use_dynamic_ltm() and user_ltm:  # Use static LTM when dynamic is disabled
-            user_ltm = "\n" + user_ltm
-            system_message = Template(system_message).substitute(basic_test_information=user_ltm)
-        logger.info(f"Nav agent {agent_name} using model: {model_config_list[0]['model']}")
->>>>>>> 9eaa08aa
 
         # Use MultimodalConversableAgent instead of ConversableAgent
         self.agent = MultimodalConversableAgent(
