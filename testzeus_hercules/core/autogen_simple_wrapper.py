import asyncio
import datetime
import json
import os
import tempfile
import traceback
from string import Template
from typing import Any

import autogen  # type: ignore
import nest_asyncio  # type: ignore
import openai
from autogen import Cache
from testzeus_hercules.config import CONF
from testzeus_hercules.core.agents.api_nav_agent import ApiNavAgent
from testzeus_hercules.core.agents.browser_nav_agent import BrowserNavAgent
from testzeus_hercules.core.agents.high_level_planner_agent import PlannerAgent
from testzeus_hercules.core.agents.sec_nav_agent import SecNavAgent
from testzeus_hercules.core.agents.sql_nav_agent import SqlNavAgent
from testzeus_hercules.core.memory.state_handler import store_run_data
from testzeus_hercules.core.post_process_responses import (
    final_reply_callback_planner_agent as notify_planner_messages,  # type: ignore
)
from testzeus_hercules.core.prompts import LLM_PROMPTS
from testzeus_hercules.core.tools.get_url import geturl
from testzeus_hercules.telemetry import EventData, EventType, add_event
from testzeus_hercules.utils.autogen_sequential_function_call import (
    UserProxyAgent_SequentialFunctionExecution,
)
from testzeus_hercules.utils.detect_llm_loops import is_agent_stuck_in_loop
from testzeus_hercules.utils.logger import logger
from testzeus_hercules.utils.response_parser import parse_response
from testzeus_hercules.utils.ui_messagetype import MessageType

nest_asyncio.apply()  # type: ignore
from autogen import oai


class AutogenSimpleWrapper:
    """
    A wrapper class for interacting with the Autogen library.

    Args:
        max_chat_round (int): The maximum number of chat rounds.

    Attributes:
        number_of_rounds (int): The maximum number of chat rounds.
        agents_map (dict): A dictionary of the agents that are instantiated in this autogen instance.

    """

    def __init__(
        self,
        save_chat_logs_to_files: bool = True,
        planner_max_chat_round: int = 500,
        browser_nav_max_chat_round: int = 10,
        stake_id: str | None = None,
    ):
        oai.Completion.set_cache(5, cache_path_root=".cache")
        self.planner_number_of_rounds = planner_max_chat_round
        self.browser_number_of_rounds = browser_nav_max_chat_round

        self.agents_map: (
            dict[
                str,
                UserProxyAgent_SequentialFunctionExecution | autogen.AssistantAgent | autogen.ConversableAgent,
            ]
            | None
        ) = None

        self.planner_agent_model_config: list[dict[str, str]] | None = None
        self.browser_nav_agent_model_config: list[dict[str, str]] | None = None
        self.api_nav_agent_model_config: list[dict[str, str]] | None = None
        self.sec_nav_agent_model_config: list[dict[str, str]] | None = None
        self.sql_nav_agent_model_config: list[dict[str, str]] | None = None

        self.planner_agent_config: dict[str, Any] | None = None
        self.browser_nav_agent_config: dict[str, Any] | None = None
        self.stake_id = stake_id
        self.chat_logs_dir: str = CONF.get_source_log_folder_path(self.stake_id)
        self.save_chat_logs_to_files = save_chat_logs_to_files

    @classmethod
    async def create(
        cls,
        planner_agent_config: dict[str, Any],
        browser_nav_agent_config: dict[str, Any],
        save_chat_logs_to_files: bool = True,
        planner_max_chat_round: int = 500,
        browser_nav_max_chat_round: int = 10,
    ) -> "AutogenSimpleWrapper":
        """
        Create an instance of AutogenSimpleWrapper.

        Args:
            planner_agent_config: dict[str, Any]: A dictionary containing the configuration parameters for the planner agent. For example:
                {
                    "model_name": "gpt-4o",
                    "model_api_key": "",
                    "model_base_url": null,
                    "system_prompt": ["optional prompt unless you want to use the built in"],
                    "llm_config_params": { #all name value pairs here will go to the llm config of autogen verbatim
                        "cache_seed": null,
                        "temperature": 0.001,
                        "top_p": 0.001
                    }
                }
            browser_nav_agent_config: dict[str, Any]: A dictionary containing the configuration parameters for the browser navigation agent. Same format as planner_agent_config.
            save_chat_logs_to_files (bool, optional): Whether to save chat logs to files. Defaults to True.
            planner_max_chat_rounds (int, optional): The maximum number of chat rounds for the planner. Defaults to 50.
            browser_nav_max_chat_round (int, optional): The maximum number of chat rounds for the browser navigation agent. Defaults to 10.

        Returns:
            AutogenSimpleWrapper: An instance of AutogenSimpleWrapper.

        """
        logger.info(
            f">>> Creating AutogenSimpleWrapper, Planner max chat rounds: {planner_max_chat_round}, browser nav max chat rounds: {browser_nav_max_chat_round}. Save chat logs to files: {save_chat_logs_to_files}"
        )
        # Create an instance of cls
        self = cls(
            save_chat_logs_to_files=save_chat_logs_to_files,
            planner_max_chat_round=planner_max_chat_round,
            browser_nav_max_chat_round=browser_nav_max_chat_round,
        )

        os.environ["AUTOGEN_USE_DOCKER"] = "False"

        self.planner_agent_config = planner_agent_config
        self.browser_nav_agent_config = browser_nav_agent_config

        self.planner_agent_model_config = self.convert_model_config_to_autogen_format(self.planner_agent_config["model_config_params"])
        self.browser_nav_agent_model_config = self.convert_model_config_to_autogen_format(self.browser_nav_agent_config["model_config_params"])
        self.api_nav_agent_model_config = self.convert_model_config_to_autogen_format(self.browser_nav_agent_config["model_config_params"])
        self.sec_nav_agent_model_config = self.convert_model_config_to_autogen_format(self.browser_nav_agent_config["model_config_params"])
        self.sql_nav_agent_model_config = self.convert_model_config_to_autogen_format(self.browser_nav_agent_config["model_config_params"])
        self.agents_map = await self.__initialize_agents()

        def trigger_nested_chat(manager: autogen.ConversableAgent) -> bool:  # type: ignore
            if isinstance(manager, autogen.GroupChatManager):
                content: str = manager.last_message(manager.last_speaker)["content"]  # type: ignore
            else:
                content: str = manager.last_message()["content"]  # type: ignore
            content_json = parse_response(content)  # type: ignore
            next_step = content_json.get("next_step", None)
            plan = content_json.get("plan", None)
            if plan is not None:
                # if plan is list then create string with join and add index+1 as step number.
                if isinstance(plan, list):
                    plan = "\n".join([f"{idx+1}. {step}" for idx, step in enumerate(plan)])
                notify_planner_messages(plan, message_type=MessageType.PLAN)

            if next_step is None:
                notify_planner_messages("Received no response, terminating..", message_type=MessageType.INFO)  # type: ignore
                return False
            else:
                notify_planner_messages(next_step, message_type=MessageType.STEP)  # type: ignore
                return True

        def get_url() -> str:
            # return geturl()
            return asyncio.run(geturl())

        def my_custom_summary_method(sender: autogen.ConversableAgent, recipient: autogen.ConversableAgent, summary_args: dict):  # type: ignore
            # messages_str_keys = {str(key): value for key, value in sender.chat_messages.items()}  # type: ignore
            # self.__save_chat_log(list(messages_str_keys.values())[0])  # type: ignore
            self.__save_chat_log(sender, recipient)  # type: ignore
            do_we_need_get_url = False
            if isinstance(recipient, autogen.GroupChatManager):

                if "browser" in recipient.last_speaker.name:
                    do_we_need_get_url = True
                last_message = recipient.last_message(recipient.last_speaker)["content"]
            else:
                last_message = recipient.last_message(sender)["content"]  # type: ignore
            if not last_message or last_message.strip() == "":  # type: ignore
                # logger.info(f">>> Last message from browser nav was empty. Max turns: {self.browser_number_of_rounds*2}, number of messages: {len(list(sender.chat_messages.items())[0][1])}")
                # logger.info(">>> Sender messages:", json.dumps( list(sender.chat_messages.items())[0][1], indent=2))
                return "I received an empty message. This is not an error and is recoverable. Try to reformulate the task..."
            elif "##TERMINATE TASK##" in last_message:
                last_message = last_message.replace("##TERMINATE TASK##", "")  # type: ignore
                if last_message and do_we_need_get_url:
                    last_message += " " + get_url()
                else:
                    mem = "Context from previous steps: " + last_message + "\n"
                    store_run_data(mem)
                # t_l = last_message.strip()
                # if not t_l:
                #     logger.info("Last message from browser nav was empty. Max turns: {self.browser_number_of_rounds*2}, number of messages: {len(list(sender.chat_messages.items())[0][1])}")
                notify_planner_messages(last_message, message_type=MessageType.ACTION)  # type: ignore
                return last_message  #  type: ignore
            notify_planner_messages(last_message, message_type=MessageType.ACTION)  # type: ignore
            return last_message  # type: ignore

        def reflection_message(recipient, messages, sender, config):  # type: ignore
            last_message = messages[-1]["content"]  # type: ignore
            content_json = parse_response(last_message)  # type: ignore
            next_step = content_json.get("next_step", None)
            target_helper = content_json.get("target_helper", "Not_Applicable")
            if target_helper == "Not_Applicable":
                target_helper = ""

            if next_step is None:
                logger.error("Message to nested chat returned None")
                return None
            else:
                url = ""
                if "browser" in target_helper:
                    url = get_url()
                if target_helper.strip():
                    next_step = next_step.strip() + " " + url + f" ##target_helper: {target_helper}##"  # type: ignore
                    return next_step  # type: ignore
                else:
                    logger.error("Target helper not found in the response")
                    # this is some crazy trick, might backfire in long run, only time will tell.
                    return "skip this step and return only JSON"  # type: ignore

        nav_agents_names = ["browser", "api", "sql", "sec"]
        group_participants_names = (
            [f"{agent_name}_nav_agent" for agent_name in nav_agents_names]
            # + ["user"]
            # + ["planner_agent"]
            + [f"{agent_name}_nav_executor" for agent_name in nav_agents_names]
        )

        def state_transition(last_speaker, groupchat) -> autogen.ConversableAgent | None:  # type: ignore
            messages = groupchat.messages
            last_message = messages[-1]["content"]
            # extract "##target_helper: {target_helper}##" from last_message
            target_helper = last_message.split("##target_helper: ")[-1].split("##")[0].strip()

            if "##TERMINATE TASK##" in last_message.strip():
                return None

            if last_speaker is self.agents_map["user"]:
                if target_helper in nav_agents_names:
                    return self.agents_map[f"{target_helper}_nav_agent"]
                return None
            elif last_speaker in [self.agents_map[f"{agent_name}_nav_agent"] for agent_name in nav_agents_names]:
                return self.agents_map[f"{last_speaker.name.split('_')[0]}_nav_executor"]
            # elif last_speaker in [
            #     self.agents_map[f"{agent_name}_nav_executor"]
            #     for agent_name in nav_agents_names
            # ]:
            #     return self.agents_map[f"{last_speaker.name.split('_')[0]}_nav_agent"]
            # else:
            #     return None
            else:
                return self.agents_map[f"{last_speaker.name.split('_')[0]}_nav_agent"]

        gm_llm_config = {
            "config_list": self.planner_agent_model_config,
            **self.planner_agent_config["llm_config_params"],
        }

        groupchat = autogen.GroupChat(
            agents=[self.agents_map[agent_name] for agent_name in group_participants_names],
            messages=[],
            max_round=self.planner_number_of_rounds,
            # select_speaker_auto_verbose=True,
            speaker_selection_method=state_transition,
        )

        manager = autogen.GroupChatManager(
            groupchat=groupchat,
            llm_config=gm_llm_config,
        )  # type: ignore

        with Cache.disk(cache_seed=5) as cache:
            self.agents_map["user"].register_nested_chats(
                [
                    {
                        "sender": self.agents_map["user"],
                        "recipient": manager,
                        "message": reflection_message,
                        "max_turns": 1,
                        "summary_method": my_custom_summary_method,
                    }
                ],
                trigger=trigger_nested_chat,
                cache=cache,
            )
        return self

    def convert_model_config_to_autogen_format(self, model_config: dict[str, str]) -> list[dict[str, Any]]:
        env_var: list[dict[str, str]] = [model_config]
        with tempfile.NamedTemporaryFile(delete=False, mode="w") as temp:
            json.dump(env_var, temp)
            temp_file_path = temp.name

        return autogen.config_list_from_json(env_or_file=temp_file_path)

    def get_chat_logs_dir(self) -> str | None:
        """
        Get the directory for saving chat logs.

        Returns:
            str|None: The directory path or None if there is not one

        """
        return self.chat_logs_dir

    def set_chat_logs_dir(self, chat_logs_dir: str) -> None:
        """
        Set the directory for saving chat logs.

        Args:
            chat_logs_dir (str): The directory path.

        """
        self.chat_logs_dir = chat_logs_dir

    def __save_chat_log(self, sender: autogen.ConversableAgent, receiver: autogen.ConversableAgent) -> None:
        messages_str_keys = {str(key): value for key, value in sender.chat_messages.items()}  # type: ignore
        res_output_thoughts_logs_di = {}
        for key, value in messages_str_keys.items():
            if res_output_thoughts_logs_di.get(sender.agent_name):
                res_output_thoughts_logs_di[sender.agent_name] += value
            else:
                res_output_thoughts_logs_di[sender.agent_name] = value

        for key, vals in res_output_thoughts_logs_di.items():
            for idx, val in enumerate(vals):

                logger.debug(f"{sender.name} chat log: {val}")
                content = val["content"]
                if isinstance(content, str):
                    content = content.replace("```json", "").replace("```", "").strip()
                    res_content = None
                    try:
                        res_content = json.loads(content)
                    except json.JSONDecodeError:
                        logger.debug(f"Failed to decode JSON: {content}, keeping as multiline string")
                        res_content = content
                elif isinstance(content, dict):
                    res_content = content
                elif isinstance(content, list):
                    if isinstance(content[0], dict):
                        res_content = content
                else:
                    res_content = content
                res_output_thoughts_logs_di[key][idx]["content"] = res_content
        if not self.save_chat_logs_to_files:
            logger.info(
                "Nested chat logs",
                extra={f"log_between_sender_{sender.name}_rec_{receiver.name}": res_output_thoughts_logs_di},
            )
        else:
            chat_logs_file = os.path.join(
                self.get_chat_logs_dir() or "",
                f"log_between_sender-{sender.name}-rec-{receiver.name}_{str(datetime.datetime.now().strftime('%Y-%m-%dT%H-%M-%S-%f'))}.json",
            )
            # Save the chat log to a file
            with open(chat_logs_file, "w") as file:
                json.dump(res_output_thoughts_logs_di, file, indent=4)

    # def __save_chat_log(self, chat_log: list[dict[str, Any]]) -> None:
    #     if not self.save_chat_logs_to_files:
    #         logger.info("Nested chat logs", extra={"nested_chat_log": chat_log})
    #     else:
    #         chat_logs_file = os.path.join(self.get_chat_logs_dir() or "", f"nested_chat_log_{str(time_ns())}.json")
    #         # Save the chat log to a file
    #         with open(chat_logs_file, "w") as file:
    #             json.dump(chat_log, file, indent=4)

    async def __initialize_agents(self) -> dict[str, autogen.ConversableAgent]:
        """
        Instantiate all agents with their appropriate prompts/tools.

        Returns:
            dict: A dictionary of agent instances.

        """
        agents_map: dict[str, UserProxyAgent_SequentialFunctionExecution | autogen.ConversableAgent] = {}
        agents_map["user"] = await self.__create_user_delegate_agent()
        agents_map["browser_nav_executor"] = self.__create_browser_nav_executor_agent()
        agents_map["browser_nav_agent"] = self.__create_browser_nav_agent(agents_map["browser_nav_executor"])
        agents_map["api_nav_executor"] = self.__create_api_nav_executor_agent()
        agents_map["api_nav_agent"] = self.__create_api_nav_agent(agents_map["api_nav_executor"])
        agents_map["sec_nav_executor"] = self.__create_sec_nav_executor_agent()
        agents_map["sec_nav_agent"] = self.__create_sec_nav_agent(agents_map["sec_nav_executor"])
        agents_map["sql_nav_executor"] = self.__create_sql_nav_executor_agent()
        agents_map["sql_nav_agent"] = self.__create_sql_nav_agent(agents_map["sql_nav_executor"])
        agents_map["planner_agent"] = self.__create_planner_agent(agents_map["user"])
        return agents_map

    async def __create_user_delegate_agent(self) -> autogen.ConversableAgent:
        """
        Create a ConversableAgent instance.

        Returns:
            autogen.ConversableAgent: An instance of ConversableAgent.

        """

        def is_planner_termination_message(x: dict[str, str]) -> bool:  # type: ignore
            should_terminate = False
            function: Any = x.get("function", None)
            if function is not None:
                return False

            content: Any = x.get("content", "")
            if content is None:
                content = ""
                should_terminate = True
            else:
                try:
                    content_json = parse_response(content)
                    _terminate = content_json.get("terminate", "no")
                    final_response = content_json.get("final_response", None)
                    if _terminate == "yes":
                        should_terminate = True
                        if final_response:
                            notify_planner_messages(final_response, message_type=MessageType.ANSWER)
                except json.JSONDecodeError:
                    logger.error("Error decoding JSON response:\n{content}.\nTerminating..")
                    should_terminate = True

            return should_terminate  # type: ignore

        task_delegate_agent = UserProxyAgent_SequentialFunctionExecution(
            name="user",
            llm_config=False,
            system_message=LLM_PROMPTS["USER_AGENT_PROMPT"],
            is_termination_msg=is_planner_termination_message,  # type: ignore
            human_input_mode="NEVER",
            max_consecutive_auto_reply=self.planner_number_of_rounds,
        )
        return task_delegate_agent

    def __create_browser_nav_executor_agent(self) -> autogen.UserProxyAgent:
        """
        Create a UserProxyAgent instance for executing browser control.

        Returns:
            autogen.UserProxyAgent: An instance of UserProxyAgent.

        """

        def is_browser_executor_termination_message(x: dict[str, str]) -> bool:  # type: ignore

            tools_call: Any = x.get("tool_calls", "")
            if tools_call:
                chat_messages = self.agents_map["browser_nav_executor"].chat_messages  # type: ignore
                # Get the only key from the dictionary
                agent_key = next(iter(chat_messages))  # type: ignore
                # Get the chat messages corresponding to the only key
                messages = chat_messages[agent_key]  # type: ignore
                return is_agent_stuck_in_loop(messages)  # type: ignore
            else:
                logger.info("Terminating browser executor")
                return True

        browser_nav_executor_agent = UserProxyAgent_SequentialFunctionExecution(
            name="browser_nav_executor",
            is_termination_msg=is_browser_executor_termination_message,
            human_input_mode="NEVER",
            llm_config=None,
            max_consecutive_auto_reply=self.browser_number_of_rounds,
            code_execution_config={
                "last_n_messages": 1,
                "work_dir": "tasks",
                "use_docker": False,
            },
        )
        logger.info(">>> Created browser_nav_executor_agent: %s", browser_nav_executor_agent)
        return browser_nav_executor_agent

    def __create_browser_nav_agent(self, user_proxy_agent: UserProxyAgent_SequentialFunctionExecution) -> autogen.ConversableAgent:
        """
        Create a BrowserNavAgent instance.

        Args:
            user_proxy_agent (autogen.UserProxyAgent): The instance of UserProxyAgent that was created.

        Returns:
            autogen.AssistantAgent: An instance of BrowserNavAgent.

        """
        browser_nav_agent = BrowserNavAgent(
            self.browser_nav_agent_model_config,
            self.browser_nav_agent_config["llm_config_params"],  # type: ignore
            self.browser_nav_agent_config["other_settings"].get("system_prompt", None),
            user_proxy_agent,
            agent_name="browser_navigation_agent",
            agent_prompt=LLM_PROMPTS["BROWSER_AGENT_PROMPT"],
        )  # type: ignore
        # logger.info(">>> browser agent tools:", json.dumps(browser_nav_agent.agent.llm_config.get("tools"), indent=2))
        return browser_nav_agent.agent

    def __create_api_nav_executor_agent(self) -> autogen.UserProxyAgent:
        """
        Create a UserProxyAgent instance for executing browser control.

        Returns:
            autogen.UserProxyAgent: An instance of UserProxyAgent.

        """

        def is_api_executor_termination_message(x: dict[str, str]) -> bool:  # type: ignore

            tools_call: Any = x.get("tool_calls", "")
            if tools_call:
                chat_messages = self.agents_map["api_nav_executor"].chat_messages  # type: ignore
                # Get the only key from the dictionary
                agent_key = next(iter(chat_messages))  # type: ignore
                # Get the chat messages corresponding to the only key
                messages = chat_messages[agent_key]  # type: ignore
                return is_agent_stuck_in_loop(messages)  # type: ignore
            else:
                logger.info("Terminating api executor")
                return True

        api_nav_executor_agent = UserProxyAgent_SequentialFunctionExecution(
            name="api_nav_executor",
            is_termination_msg=is_api_executor_termination_message,
            human_input_mode="NEVER",
            llm_config=None,
            max_consecutive_auto_reply=self.browser_number_of_rounds,
            code_execution_config={
                "last_n_messages": 1,
                "work_dir": "tasks",
                "use_docker": False,
            },
        )
        logger.info(">>> Created api_nav_executor_agent: %s", api_nav_executor_agent)
        return api_nav_executor_agent

    def __create_api_nav_agent(self, user_proxy_agent: UserProxyAgent_SequentialFunctionExecution) -> autogen.ConversableAgent:
        """
        Create a ApiNavAgent instance.

        Args:
            user_proxy_agent (autogen.UserProxyAgent): The instance of UserProxyAgent that was created.

        Returns:
            autogen.AssistantAgent: An instance of ApiNavAgent.

        """
        api_nav_agent = ApiNavAgent(
            self.api_nav_agent_model_config,
            self.browser_nav_agent_config["llm_config_params"],  # type: ignore
            self.browser_nav_agent_config["other_settings"].get("system_prompt", None),
            user_proxy_agent,
            agent_name="api_navigation_agent",
            agent_prompt=LLM_PROMPTS["API_AGENT_PROMPT"],
        )  # type: ignore
        # logger.info(">>> api agent tools:", json.dumps(api_nav_agent.agent.llm_config.get("tools"), indent=2))
        return api_nav_agent.agent

    def __create_sec_nav_executor_agent(self) -> autogen.UserProxyAgent:
        """
        Create a UserProxyAgent instance for executing browser control.

        Returns:
            autogen.UserProxyAgent: An instance of UserProxyAgent.

        """

        def is_api_executor_termination_message(x: dict[str, str]) -> bool:  # type: ignore

            tools_call: Any = x.get("tool_calls", "")
            if tools_call:
                chat_messages = self.agents_map["api_nav_executor"].chat_messages  # type: ignore
                # Get the only key from the dictionary
                agent_key = next(iter(chat_messages))  # type: ignore
                # Get the chat messages corresponding to the only key
                messages = chat_messages[agent_key]  # type: ignore
                return is_agent_stuck_in_loop(messages)  # type: ignore
            else:
                logger.info("Terminating api sec executor")
                return True

        api_nav_executor_agent = UserProxyAgent_SequentialFunctionExecution(
            name="sec_nav_executor",
            is_termination_msg=is_api_executor_termination_message,
            human_input_mode="NEVER",
            llm_config=None,
            max_consecutive_auto_reply=self.browser_number_of_rounds,
            code_execution_config={
                "last_n_messages": 1,
                "work_dir": "tasks",
                "use_docker": False,
            },
        )
        logger.info(">>> Created api_nav_executor_agent: %s", api_nav_executor_agent)
        return api_nav_executor_agent

    def __create_sec_nav_agent(self, user_proxy_agent: UserProxyAgent_SequentialFunctionExecution) -> autogen.ConversableAgent:
        """
        Create a ApiNavAgent instance.

        Args:
            user_proxy_agent (autogen.UserProxyAgent): The instance of UserProxyAgent that was created.

        Returns:
            autogen.AssistantAgent: An instance of ApiNavAgent.

        """
        sec_nav_agent = SecNavAgent(
            self.sec_nav_agent_model_config,
            self.browser_nav_agent_config["llm_config_params"],  # type: ignore
            self.browser_nav_agent_config["other_settings"].get("system_prompt", None),
            user_proxy_agent,
            agent_name="sec_nav_agent",
            agent_prompt=LLM_PROMPTS["SEC_NAV_AGENT_PROMPT"],
        )  # type: ignore
        # logger.info(">>> api agent tools:", json.dumps(sec_nav_agent.agent.llm_config.get("tools"), indent=2))
        return sec_nav_agent.agent

    def __create_sql_nav_agent(self, user_proxy_agent: UserProxyAgent_SequentialFunctionExecution) -> autogen.ConversableAgent:
        """
        Create a SqlNavAgent instance.

        Args:
            user_proxy_agent (autogen.UserProxyAgent): The instance of UserProxyAgent that was created.

        Returns:
            autogen.AssistantAgent: An instance of SqlNavAgent.

        """
        sql_nav_agent = SqlNavAgent(
            self.sql_nav_agent_model_config,
            self.browser_nav_agent_config["llm_config_params"],  # type: ignore
            self.browser_nav_agent_config["other_settings"].get("system_prompt", None),
            user_proxy_agent,
            agent_name="sql_navigation_agent",
            agent_prompt=LLM_PROMPTS["DATABASE_AGENT_PROMPT"],
        )  # type: ignore
        # logger.info(">>> sql agent tools:", json.dumps(sql_nav_agent.agent.llm_config.get("tools"), indent=2))
        return sql_nav_agent.agent

    def __create_sql_nav_executor_agent(self) -> autogen.UserProxyAgent:
        """
        Create a UserProxyAgent instance for executing browser control.

        Returns:
            autogen.UserProxyAgent: An instance of UserProxyAgent.

        """

        def is_sql_executor_termination_message(x: dict[str, str]) -> bool:  # type: ignore

            tools_call: Any = x.get("tool_calls", "")
            if tools_call:
                chat_messages = self.agents_map["sql_nav_executor"].chat_messages  # type: ignore
                # Get the only key from the dictionary
                agent_key = next(iter(chat_messages))  # type: ignore
                # Get the chat messages corresponding to the only key
                messages = chat_messages[agent_key]  # type: ignore
                return is_agent_stuck_in_loop(messages)  # type: ignore
            else:
                logger.info("Terminating sql executor")
                return True

        sql_nav_executor_agent = UserProxyAgent_SequentialFunctionExecution(
            name="sql_nav_executor",
            is_termination_msg=is_sql_executor_termination_message,
            human_input_mode="NEVER",
            llm_config=None,
            max_consecutive_auto_reply=self.browser_number_of_rounds,
            code_execution_config={
                "last_n_messages": 1,
                "work_dir": "tasks",
                "use_docker": False,
            },
        )
        logger.info(">>> Created sql_nav_executor_agent: %s", sql_nav_executor_agent)
        return sql_nav_executor_agent

    def __create_planner_agent(self, assistant_agent: autogen.ConversableAgent) -> autogen.ConversableAgent:
        """
        Create a Planner Agent instance. This is mainly used for exploration at this point

        Returns:
            autogen.AssistantAgent: An instance of PlannerAgent.

        """
        planner_agent = PlannerAgent(
            self.planner_agent_model_config,
            self.planner_agent_config["llm_config_params"],  # type: ignore
            self.planner_agent_config["other_settings"].get("system_prompt", None),
            assistant_agent,
        )  # type: ignore
        return planner_agent.agent
    
    async def clean_up_plan(self) -> None:
        """
        Clean up the plan after each command is processed.

        """
        for agent in self.agents_map.values():
            if hasattr(agent, "client") and agent.client is not None:
                agent.client.clear_usage_summary()
            agent.reset()
<<<<<<< HEAD
=======
        self.agents_map["planner_agent"] = self.__create_planner_agent(self.agents_map["user"])
>>>>>>> 0e860ac7
        logger.info("Plan cleaned up.")

    async def process_command(self, command: str, *args: Any, current_url: str | None = None, **kwargs: Any) -> autogen.ChatResult | None:
        """
        Process a command by sending it to one or more agents.

        Args:
            command (str): The command to be processed.
            current_url (str, optional): The current URL of the browser. Defaults to None.

        Returns:
            autogen.ChatResult | None: The result of the command processing, or None if an error occurred. Contains chat log, cost(tokens/price)

        """
        current_url_prompt_segment = ""
        if current_url:
            current_url_prompt_segment = f"Current Page: {current_url}"

        prompt = Template(LLM_PROMPTS["COMMAND_EXECUTION_PROMPT"]).substitute(command=command, current_url_prompt_segment=current_url_prompt_segment)
        logger.info("Prompt for command: %s", prompt)
        with Cache.disk(cache_seed=5) as cache:
            try:
                if self.agents_map is None:
                    raise ValueError("Agents map is not initialized.")

                result = await self.agents_map["user"].a_initiate_chat(  # type: ignore
                    self.agents_map["planner_agent"],  # self.manager # type: ignore
                    max_turns=self.planner_number_of_rounds,
                    # clear_history=True,
                    message=prompt,
                    silent=False,
                    cache=cache,
                )
                # reset usage summary for all agents after each command
                # for agent in self.agents_map.values():
                #     if hasattr(agent, "client") and agent.client is not None:
                #         agent.client.clear_usage_summary()  # type: ignore
                return result
            except openai.BadRequestError as bre:
                logger.error('Unable to process command: "%s". %s', command, bre)
                traceback.print_exc()
            return None<|MERGE_RESOLUTION|>--- conflicted
+++ resolved
@@ -693,10 +693,7 @@
             if hasattr(agent, "client") and agent.client is not None:
                 agent.client.clear_usage_summary()
             agent.reset()
-<<<<<<< HEAD
-=======
         self.agents_map["planner_agent"] = self.__create_planner_agent(self.agents_map["user"])
->>>>>>> 0e860ac7
         logger.info("Plan cleaned up.")
 
     async def process_command(self, command: str, *args: Any, current_url: str | None = None, **kwargs: Any) -> autogen.ChatResult | None:
